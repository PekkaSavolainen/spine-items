######################################################################################################################
# Copyright (C) 2017-2022 Spine project consortium
# This file is part of Spine Toolbox.
# Spine Toolbox is free software: you can redistribute it and/or modify it under the terms of the GNU Lesser General
# Public License as published by the Free Software Foundation, either version 3 of the License, or (at your option)
# any later version. This program is distributed in the hope that it will be useful, but WITHOUT ANY WARRANTY;
# without even the implied warranty of MERCHANTABILITY or FITNESS FOR A PARTICULAR PURPOSE. See the GNU Lesser General
# Public License for more details. You should have received a copy of the GNU Lesser General Public License along with
# this program. If not, see <http://www.gnu.org/licenses/>.
######################################################################################################################

"""
ImportMappingOptions widget.

:author: P. Vennström (VTT)
:date:   12.5.2020
"""
from PySide6.QtCore import Qt, Slot, QModelIndex
from PySide6.QtWidgets import QWidget
from .custom_menus import SimpleFilterMenu
from ..commands import (
    SetImportObjectsFlag,
    SetItemMappingDimensionCount,
    SetItemMappingType,
    SetMapCompressFlag,
    SetMapDimensionCount,
    SetParameterType,
    SetValueType,
    SetSkipColumns,
    SetReadStartRow,
    SetTimeSeriesRepeatFlag,
    SetUseBeforeAlternativeFlag,
)
from ..flattened_mappings import MappingType
from ..mvcmodels.mappings_model import Role


class ImportMappingOptions:
    """
    Controls the 'Mapping options' part of the window.
    """

    def __init__(self, mappings_model, ui, undo_stack):
        """
        Args:
            mappings_model (MappingsModel): mappings model
            ui (Any): import editor's UI
            undo_stack (QUndoStack): undo stack
        """
        # state
        self._mappings_model = mappings_model
        self._list_index = QModelIndex()
        self._ui = ui
        self._undo_stack = undo_stack
        self._block_signals = False
        ## ui
        self._ui_ignore_columns_filtermenu = SimpleFilterMenu(self._ui.ignore_columns_button, show_empty=False)
        self._ui.ignore_columns_button.setMenu(self._ui_ignore_columns_filtermenu)
        ## connect signals
        self._mappings_model.dataChanged.connect(self._update_options)
        self._ui.mapping_list.selectionModel().currentChanged.connect(self.reload_options)
        self._ui.dimension_spin_box.valueChanged.connect(self._change_dimension_count)
        self._ui.class_type_combo_box.currentTextChanged.connect(self._change_item_mapping_type)
        self._ui.parameter_type_combo_box.currentTextChanged.connect(self._change_parameter_type)
        self._ui.value_type_combo_box.currentTextChanged.connect(self._change_value_type)
        self._ui.before_alternative_check_box.stateChanged.connect(self._change_use_before_alternative)
        self._ui.import_objects_check_box.stateChanged.connect(self._change_import_objects)
        self._ui_ignore_columns_filtermenu.filterChanged.connect(self._change_skip_columns)
        self._ui.start_read_row_spin_box.valueChanged.connect(self._change_read_start_row)
        self._ui.time_series_repeat_check_box.stateChanged.connect(self._change_time_series_repeat_flag)
        self._ui.map_dimension_spin_box.valueChanged.connect(self._change_map_dimension_count)
        self._ui.map_compression_check_box.stateChanged.connect(self._change_map_compression_flag)
        self._update_ui()

    @Slot(int)
    def set_num_available_columns(self, num):
        mapping_index = self._ui.mapping_list.selectionModel().currentIndex()
        if mapping_index.isValid():
            selected = mapping_index.data(Role.ITEM).flattened_mappings.root_mapping.skip_columns
        else:
            selected = []
        # The filter menu is 1-based
        self._ui_ignore_columns_filtermenu._filter._filter_model.set_list(set(range(1, num + 1)))
        self._update_ignore_columns_button(selected)

    def _has_current_mappings(self):
        """Checks if mappings list has current mappings.

        Returns:
            bool: True if mappings list has current selected, False otherwise
        """
        if not self._list_index.isValid():
            return False
        table_index = self._ui.source_list.selectionModel().currentIndex()
        if not table_index.isValid() or table_index.row() < 1:
            return False
        return self._mappings_model.rowCount(table_index) > 0

    @Slot(QModelIndex, QModelIndex, int)
    def _update_options(self, top_left, bottom_right, roles):
        """Updates widget contents when flattened mappings change.

        Args:
            top_left (QModelIndex): top left index
            bottom_right (QModelIndex): bottom right index
            roles (list of int): Qt's data roles
        """
        if bottom_right.column() > 0 and top_left.parent() == self._list_index:
            flattened_mappings = self._list_index.data(Role.FLATTENED_MAPPINGS)
            self._ui.ignore_columns_button.setEnabled(flattened_mappings.root_mapping.is_pivoted())
            self._ui.ignore_columns_label.setEnabled(flattened_mappings.root_mapping.is_pivoted())
            return
        if top_left != self._list_index or Role.FLATTENED_MAPPINGS not in roles:
            return
        self._update_ui()

    @Slot(QModelIndex, QModelIndex)
    def reload_options(self, current, previous):
        """Reloads widget contents.

        Args:
            current (QModelIndex): currently selected mapping list index
            previous (QModelIndex): previously selected mapping list index
        """
        self._list_index = current
        self._update_ui()

    def _update_ui(self):
        """
        Updates ui according to the current mapping type.
        """
        has_mapping = self._has_current_mappings()
        self._ui.mapping_options_contents.setEnabled(has_mapping)
        if not has_mapping:
            return

        flattened_mappings = self._list_index.data(Role.FLATTENED_MAPPINGS)
        self._block_signals = True
        try:
            class_type_index = [
                MappingType.ObjectClass,
                MappingType.RelationshipClass,
                MappingType.ObjectGroup,
                MappingType.Alternative,
                MappingType.Scenario,
                MappingType.ScenarioAlternative,
                MappingType.ParameterValueList,
                MappingType.Feature,
                MappingType.Tool,
                MappingType.ToolFeature,
                MappingType.ToolFeatureMethod,
            ].index(flattened_mappings.map_type)
        except ValueError:
            class_type_index = -1
        self._ui.class_type_combo_box.setCurrentIndex(class_type_index)

        # update item mapping settings
        if flattened_mappings.may_import_objects():
            self._ui.import_objects_check_box.setEnabled(True)
            check_state = Qt.Checked if flattened_mappings.import_objects() else Qt.Unchecked
            self._ui.import_objects_check_box.setCheckState(check_state)
        else:
            self._ui.import_objects_check_box.setEnabled(False)
        has_dimensions = flattened_mappings.has_dimensions()
        self._ui.dimension_label.setEnabled(has_dimensions)
        self._ui.dimension_spin_box.setEnabled(has_dimensions)
        if has_dimensions:
            self._ui.dimension_spin_box.setValue(flattened_mappings.dimension_count())

        # update parameter mapping settings
        has_parameters = flattened_mappings.has_parameters()
        self._ui.parameter_type_label.setEnabled(has_parameters)
        self._ui.parameter_type_combo_box.setEnabled(has_parameters)
        if has_parameters:
            self._ui.parameter_type_combo_box.setCurrentText(flattened_mappings.display_parameter_type())
        has_value_component = flattened_mappings.has_value_component()
        self._ui.value_type_label.setEnabled(has_value_component)
        self._ui.value_type_combo_box.setEnabled(has_value_component)
        if has_value_component:
            self._ui.value_type_combo_box.setCurrentText(flattened_mappings.value_type)
            self._ui.value_type_label.setText(flattened_mappings.value_type_label())

        # update before alternative settings
        is_scenario_alternative_mapping = flattened_mappings.map_type == MappingType.ScenarioAlternative
        self._ui.before_alternative_check_box.setEnabled(is_scenario_alternative_mapping)
        if is_scenario_alternative_mapping:
            self._ui.before_alternative_check_box.setChecked(flattened_mappings.uses_before_alternative())

        # update ignore columns filter
        self._ui.ignore_columns_button.setEnabled(flattened_mappings.root_mapping.is_pivoted())
        self._ui.ignore_columns_label.setEnabled(flattened_mappings.root_mapping.is_pivoted())
        self._update_ignore_columns_button(flattened_mappings.root_mapping.skip_columns)

        self._ui.start_read_row_spin_box.setValue(flattened_mappings.root_mapping.read_start_row + 1)

        self._update_time_series_options()
        self._update_map_options()
        self._block_signals = False

    @Slot(list)
    def _update_ignore_columns_button(self, skip_cols):
        """
        Args:
            skip_cols (list of int): 0-based list of ignored columns
        """
        # NOTE: We go from 0-based to 1-based, for visualization
        skip_cols = [c + 1 for c in skip_cols]
        self._ui_ignore_columns_filtermenu._filter._filter_model.set_selected(skip_cols)
        skip_button_text = ", ".join(str(c) for c in skip_cols)
        if len(skip_button_text) > 20:
            skip_button_text = skip_button_text[:20] + "..."
        self._ui.ignore_columns_button.setText(skip_button_text)

    @Slot(str)
    def _change_item_mapping_type(self, new_type):
        """
        Pushes a SetItemMappingType command to the undo stack

        Args:
            new_type (str): item's new type
        """
        if self._block_signals or not self._has_current_mappings():
            return
        previous_mapping = self._list_index.data(Role.FLATTENED_MAPPINGS).root_mapping
        self._undo_stack.push(
            SetItemMappingType(
                self._list_index.parent().row(),
                self._list_index.row(),
                self._mappings_model,
                new_type,
                previous_mapping,
            )
        )

    @Slot(int)
    def _change_dimension_count(self, dimension_count):
        """
        Pushes a SetItemMappingDimensionCount command to the undo stack.

        Args:
            dimension_count (int): mapping's dimension
        """
        if self._block_signals or not self._has_current_mappings():
            return
        previous_mapping = self._list_index.data(Role.FLATTENED_MAPPINGS).root_mapping
        self._undo_stack.push(
            SetItemMappingDimensionCount(
                self._list_index.parent().row(),
                self._list_index.row(),
                self._mappings_model,
                dimension_count,
                previous_mapping,
            )
        )

    @Slot(str)
    def _change_parameter_type(self, new_type):
        """
        Pushes a SetParameterType command to undo stack.

        Args:
            new_type (str): new parameter type's name
        """
        if self._block_signals or not self._has_current_mappings():
            return
        previous_mapping = self._list_index.data(Role.FLATTENED_MAPPINGS).root_mapping
        self._undo_stack.push(
            SetParameterType(
                self._list_index.parent().row(),
                self._list_index.row(),
                self._mappings_model,
                new_type,
                previous_mapping,
            )
        )

    @Slot(str)
    def _change_value_type(self, new_type):
        """
        Pushes a SetValueType command to undo stack.

        Args:
            new_type (str): new value type's name
        """
        if self._block_signals or not self._has_current_mappings():
            return
        old_type = self._list_index.data(Role.ITEM).flattened_mappings.value_type
        self._undo_stack.push(
            SetValueType(
                self._list_index.parent().row(), self._list_index.row(), self._mappings_model, new_type, old_type
            )
        )

    @Slot(int)
    def _change_use_before_alternative(self, state):
        """
        Pushes SetUseBeforeAlternative command to the undo stack.

        Args:
<<<<<<< HEAD
            state (int): New state value
=======
            state (int): new flag value
>>>>>>> 77a51bde
        """
        if self._block_signals or not self._has_current_mappings():
            return
        previous_mapping = self._list_index.data(Role.FLATTENED_MAPPINGS).root_mapping
        self._undo_stack.push(
            SetUseBeforeAlternativeFlag(
                self._list_index.parent().row(),
                self._list_index.row(),
                self._mappings_model,
                state == Qt.CheckState.Checked.value,
                previous_mapping,
            )
        )

    @Slot(int)
    def _change_import_objects(self, state):
        """
        Pushes SetImportObjectsFlag command to the undo stack.

        Args:
<<<<<<< HEAD
            state (int): new state
=======
            state (int): new flag value
>>>>>>> 77a51bde
        """
        if self._block_signals or not self._has_current_mappings():
            return
        self._undo_stack.push(
            SetImportObjectsFlag(
                self._list_index.parent().row(), self._list_index.row(), self._mappings_model, state == Qt.CheckState.Checked.value
            )
        )

    @Slot(int)
    def _change_read_start_row(self, row):
        """
        Pushes :class:`SetReadStartRow` to the undo stack.

        Args:
            row (int): new read start row
        """
        if self._block_signals or not self._has_current_mappings():
            return
        row -= 1
        previous_row = self._list_index.data(Role.ITEM).flattened_mappings.read_start_row()
        self._undo_stack.push(
            SetReadStartRow(
                self._list_index.parent().row(), self._list_index.row(), self._mappings_model, row, previous_row
            )
        )

    def _change_skip_columns(self, skip_cols):
        """Pushes :class:`SetSkipColumns` to the undo stack.

        Args:
            skip_cols (list): list of columns or column names
        """
        if self._block_signals or not self._has_current_mappings():
            return
        previous_skip_cols = self._list_index.data(Role.ITEM).flattened_mappings.skip_columns().copy()
        # NOTE: The columns in the filter menu are 1-based, for visualization. Here we need them 0-based
        skip_cols = [c - 1 for c in skip_cols]
        self._undo_stack.push(
            SetSkipColumns(
                self._list_index.parent().row(),
                self._list_index.row(),
                self._mappings_model,
                skip_cols,
                previous_skip_cols,
            )
        )

    @Slot(int)
    def _change_time_series_repeat_flag(self, repeat):
        """
        Pushes :class:`SetTimeSeriesRepeatFlag` to the undo stack.

        Args:
<<<<<<< HEAD
            repeat (int): New check box Qt.CheckState enum value
=======
            repeat (int): True if repeat is enable, False otherwise
>>>>>>> 77a51bde
        """
        if self._block_signals or not self._has_current_mappings():
            return
        self._undo_stack.push(
            SetTimeSeriesRepeatFlag(
<<<<<<< HEAD
                self._list_index.parent().row(), self._list_index.row(), self._mappings_model, repeat == Qt.CheckState.Checked.value
=======
                self._list_index.parent().row(), self._list_index.row(), self._mappings_model, repeat == Qt.Checked
>>>>>>> 77a51bde
            )
        )

    @Slot(int)
    def _change_map_dimension_count(self, dimension_count):
        """
        Pushes :class:`SetMapDimensionCount` to the undo stack.

        Args:
            dimension_count (int): new map dimension_count
        """
        if self._block_signals or not self._has_current_mappings():
            return
        previous_mapping_root = self._list_index.data(Role.FLATTENED_MAPPINGS).root_mapping
        self._undo_stack.push(
            SetMapDimensionCount(
                self._list_index.parent().row(),
                self._list_index.row(),
                self._mappings_model,
                dimension_count,
                previous_mapping_root,
            )
        )

    @Slot(int)
    def _change_map_compression_flag(self, compress):
        """
        Pushes :class:`SetMapCompressFlag` to the undo stack.

        Args:
<<<<<<< HEAD
            compress (int): if ``Qt.Checked.value``, Maps will be compressed
=======
            compress (int): if ``Qt.Checked``, Maps will be compressed
>>>>>>> 77a51bde
        """
        if self._block_signals or not self._has_current_mappings():
            return
        self._undo_stack.push(
            SetMapCompressFlag(
                self._list_index.parent().row(), self._list_index.row(), self._mappings_model, compress == Qt.CheckState.Checked.value
            )
        )

    def _update_time_series_options(self):
        """Updates widgets that concern time series type parameters"""
        if not self._has_current_mappings():
            return
        flattened_mappings = self._list_index.data(Role.ITEM).flattened_mappings
        value_mapping = flattened_mappings.value_mapping()
        if value_mapping is None:
            self._ui.time_series_repeat_check_box.setEnabled(False)
            return
        is_time_series = flattened_mappings.is_time_series_value()
        self._ui.time_series_repeat_check_box.setEnabled(is_time_series)
        self._ui.time_series_repeat_check_box.setCheckState(
            Qt.Checked if is_time_series and value_mapping.options.get("repeat") else Qt.Unchecked
        )

    def _update_map_options(self):
        """Updates widgets that concern map type parameters."""
        if not self._has_current_mappings():
            return
        flattened_mappings = self._list_index.data(Role.ITEM).flattened_mappings
        value_mapping = flattened_mappings.value_mapping()
        if value_mapping is None:
            self._ui.map_dimensions_label.setEnabled(False)
            self._ui.map_dimension_spin_box.setEnabled(False)
            self._ui.map_compression_check_box.setEnabled(False)
            return
        is_map = flattened_mappings.is_map_value()
        dimension_count = flattened_mappings.map_dimension_count()
        self._ui.map_dimensions_label.setEnabled(is_map)
        self._ui.map_dimension_spin_box.setEnabled(is_map)
        self._ui.map_dimension_spin_box.setValue(dimension_count)
        self._ui.map_compression_check_box.setEnabled(is_map)
        self._ui.map_compression_check_box.setChecked(True if is_map and value_mapping.compress else False)<|MERGE_RESOLUTION|>--- conflicted
+++ resolved
@@ -297,11 +297,7 @@
         Pushes SetUseBeforeAlternative command to the undo stack.
 
         Args:
-<<<<<<< HEAD
             state (int): New state value
-=======
-            state (int): new flag value
->>>>>>> 77a51bde
         """
         if self._block_signals or not self._has_current_mappings():
             return
@@ -322,11 +318,7 @@
         Pushes SetImportObjectsFlag command to the undo stack.
 
         Args:
-<<<<<<< HEAD
-            state (int): new state
-=======
-            state (int): new flag value
->>>>>>> 77a51bde
+            state (int): New state value
         """
         if self._block_signals or not self._has_current_mappings():
             return
@@ -381,21 +373,13 @@
         Pushes :class:`SetTimeSeriesRepeatFlag` to the undo stack.
 
         Args:
-<<<<<<< HEAD
-            repeat (int): New check box Qt.CheckState enum value
-=======
-            repeat (int): True if repeat is enable, False otherwise
->>>>>>> 77a51bde
+            repeat (int): True if repeat is enabled, False otherwise
         """
         if self._block_signals or not self._has_current_mappings():
             return
         self._undo_stack.push(
             SetTimeSeriesRepeatFlag(
-<<<<<<< HEAD
                 self._list_index.parent().row(), self._list_index.row(), self._mappings_model, repeat == Qt.CheckState.Checked.value
-=======
-                self._list_index.parent().row(), self._list_index.row(), self._mappings_model, repeat == Qt.Checked
->>>>>>> 77a51bde
             )
         )
 
@@ -426,11 +410,7 @@
         Pushes :class:`SetMapCompressFlag` to the undo stack.
 
         Args:
-<<<<<<< HEAD
-            compress (int): if ``Qt.Checked.value``, Maps will be compressed
-=======
-            compress (int): if ``Qt.Checked``, Maps will be compressed
->>>>>>> 77a51bde
+            compress (int): if ``Qt.CheckState.Checked.value``, Maps will be compressed
         """
         if self._block_signals or not self._has_current_mappings():
             return
