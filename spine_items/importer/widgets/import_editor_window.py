######################################################################################################################
# Copyright (C) 2017-2022 Spine project consortium
# This file is part of Spine Toolbox.
# Spine Toolbox is free software: you can redistribute it and/or modify it under the terms of the GNU Lesser General
# Public License as published by the Free Software Foundation, either version 3 of the License, or (at your option)
# any later version. This program is distributed in the hope that it will be useful, but WITHOUT ANY WARRANTY;
# without even the implied warranty of MERCHANTABILITY or FITNESS FOR A PARTICULAR PURPOSE. See the GNU Lesser General
# Public License for more details. You should have received a copy of the GNU Lesser General Public License along with
# this program. If not, see <http://www.gnu.org/licenses/>.
######################################################################################################################

"""
Contains ImportPreviewWindow class.

"""

import os
import json
import fnmatch
from PySide6.QtCore import Qt, Signal, Slot, QModelIndex, QItemSelectionModel
from PySide6.QtWidgets import QFileDialog, QDockWidget, QDialog, QVBoxLayout, QListWidget, QDialogButtonBox
from spinetoolbox.project_item.specification_editor_window import SpecificationEditorWindowBase
from spinetoolbox.helpers import get_open_file_name_in_last_dir
from spinetoolbox.config import APPLICATION_PATH
from spinedb_api.spine_io.importers.csv_reader import CSVConnector
from spinedb_api.spine_io.importers.excel_reader import ExcelConnector
from spinedb_api.spine_io.importers.gdx_connector import GdxConnector
from spinedb_api.spine_io.importers.json_reader import JSONConnector
from spinedb_api.spine_io.importers.datapackage_reader import DataPackageConnector
from spinedb_api.spine_io.importers.sqlalchemy_connector import SqlAlchemyConnector
from spinedb_api.spine_io.importers.reader import SourceConnection
from spinedb_api.spine_io.gdx_utils import find_gams_directory
from ..connection_manager import ConnectionManager
from ..commands import RestoreMappingsFromDict
from .import_sources import ImportSources
from .import_mapping_options import ImportMappingOptions
from .import_mappings import ImportMappings
from ..importer_specification import ImporterSpecification
from ..mvcmodels.mappings_model import MappingsModel
from ..mvcmodels.source_list_selection_model import SourceListSelectionModel
from ...widgets import UrlSelectorDialog

_CONNECTOR_NAME_TO_CLASS = {
    "CSVConnector": CSVConnector,
    "ExcelConnector": ExcelConnector,
    "GdxConnector": GdxConnector,
    "JSONConnector": JSONConnector,
    "DataPackageConnector": DataPackageConnector,
    "SqlAlchemyConnector": SqlAlchemyConnector,
}


class ImportEditorWindow(SpecificationEditorWindowBase):
    """A QMainWindow to let users define Mappings for an Importer item."""

    connection_failed = Signal(str)

    _FILE_LESS = "anonymous"
    """Name of the 'file-less' entry in the file path combobox."""

    class _FileLessConnector(SourceConnection):
        """A connector that has no tables or contents, used for the file-less mode."""

        FILE_EXTENSIONS = ""
        OPTIONS = {}

        def connect_to_source(self, _source):
            pass

        def disconnect(self):
            pass

        def get_tables(self):
            return []

        def get_data_iterator(self, table, options, max_rows=-1):
            return iter([]), ()

    def __init__(self, toolbox, specification, item=None, filepath=None):
        """
        Args:
            toolbox (QMainWindow): ToolboxUI class
            specification (ImporterSpecification)
            filepath (str, optional): Importee path
        """
        super().__init__(toolbox, specification, item)
        self._filepath = filepath if filepath else self._FILE_LESS
        self._mappings_model = MappingsModel(self._undo_stack, self)
        self._mappings_model.rowsInserted.connect(self._reselect_source_table)
        self._ui.source_list.setModel(self._mappings_model)
        self._ui.source_list.setSelectionModel(SourceListSelectionModel(self._mappings_model))
        self._ui.mapping_list.setModel(self._mappings_model)
        self._ui.mapping_list.setRootIndex(self._mappings_model.dummy_parent())
        self._ui.mapping_spec_table.setModel(self._mappings_model)
        self._ui.mapping_spec_table.setRootIndex(self._mappings_model.dummy_parent())
        self._connection_manager = None
        self._memoized_connector = None
        self._import_mappings = ImportMappings(self._mappings_model, self._ui, self._undo_stack, self)
        self._import_mapping_options = ImportMappingOptions(self._mappings_model, self._ui, self._undo_stack)
        self._import_sources = ImportSources(self._mappings_model, self._ui, self._undo_stack, self)
        self._ui.comboBox_source_file.addItem(self._FILE_LESS)
        if filepath:
            self._ui.comboBox_source_file.addItem(filepath)
        self._ui.comboBox_source_file.setCurrentIndex(-1)
        self._ui.comboBox_source_file.currentTextChanged.connect(self.start_ui)
        self._ui.toolButton_browse_source_file.clicked.connect(self._show_open_file_dialog)
        self._ui.import_mappings_action.triggered.connect(self.import_mapping_from_file)
        self._ui.export_mappings_action.triggered.connect(self.export_mapping_to_file)
        self._ui.actionSwitch_connector.triggered.connect(self._switch_connector)
        self.connection_failed.connect(self.show_error)
        self._import_sources.preview_data_updated.connect(self._import_mapping_options.set_num_available_columns)
        self._mappings_model.restore(self.specification.mapping if self.specification is not None else {})

    def showEvent(self, ev):
        """Select file path in the combobox, which calls the ``start_ui`` slot."""
        super().showEvent(ev)
        self._ui.comboBox_source_file.setCurrentText(self._filepath)

    def is_file_less(self):
        return self._ui.comboBox_source_file.currentText() == self._FILE_LESS

    @property
    def settings_group(self):
        return "mappingPreviewWindow"

    def _save(self, exiting=None):
        """See base class."""
        if super()._save(exiting):
            self._import_mappings.specification_saved()
            return True

    @property
    def _duplicate_kwargs(self):
        return dict(filepath=self._filepath)

    def _make_ui(self):
        from ..ui.import_editor_window import Ui_MainWindow  # pylint: disable=import-outside-toplevel

        return Ui_MainWindow()

<<<<<<< HEAD
    def _make_new_specification(self, spec_name):
=======
    def _restore_dock_widgets(self):
        """Applies the classic UI style."""
        size = self.size()
        for dock in self.findChildren(QDockWidget):
            dock.setVisible(True)
            dock.setFloating(False)
            self.addDockWidget(Qt.RightDockWidgetArea, dock)
        docks = (self._ui.dockWidget_source_files, self._ui.dockWidget_mappings)
        self.splitDockWidget(*docks, Qt.Orientation.Horizontal)
        width = sum(d.size().width() for d in docks)
        self.resizeDocks(docks, [0.9 * width, 0.1 * width], Qt.Orientation.Horizontal)
        docks = (self._ui.dockWidget_source_files, self._ui.dockWidget_source_tables, self._ui.dockWidget_source_data)
        self.splitDockWidget(*docks[:-1], Qt.Orientation.Vertical)
        self.splitDockWidget(*docks[1:], Qt.Orientation.Vertical)
        height = sum(d.size().height() for d in docks)
        self.resizeDocks(docks, [0.1 * height, 0.2 * height, 0.7 * height], Qt.Orientation.Vertical)
        self.splitDockWidget(
            self._ui.dockWidget_source_tables, self._ui.dockWidget_source_options, Qt.Orientation.Horizontal
        )
        self.splitDockWidget(self._ui.dockWidget_mappings, self._ui.dockWidget_mapping_options, Qt.Orientation.Vertical)
        self.splitDockWidget(
            self._ui.dockWidget_mapping_options, self._ui.dockWidget_mapping_spec, Qt.Orientation.Vertical
        )
        docks = (self._ui.dockWidget_mapping_options, self._ui.dockWidget_mapping_spec)
        height = sum(d.size().height() for d in docks)
        self.resizeDocks(docks, [0.1 * height, 0.9 * height], Qt.Orientation.Vertical)
        qApp.processEvents()  # pylint: disable=undefined-variable
        self.resize(size)

    def _make_new_specification(self, spec_name, exiting=None):
>>>>>>> 12b349e0
        mappings_dict = self._mappings_model.store()
        mappings_dict.update(self._import_sources.store_connectors())
        description = self._spec_toolbar.description()
        return ImporterSpecification(spec_name, mappings_dict, description)

    def _populate_main_menu(self):
        super()._populate_main_menu()
        menu = self._spec_toolbar.menu
        before = self._spec_toolbar.save_action
        menu.insertAction(before, self._ui.actionSwitch_connector)
        menu.insertSeparator(before)
        menu.insertActions(before, [self._ui.import_mappings_action, self._ui.export_mappings_action])
        menu.insertSeparator(before)

    @Slot(bool)
    def _show_open_file_dialog(self, _=False):
        if self._connection_manager.connection.__name__ == "SqlAlchemyConnector":
            filepath = self._get_source_url()
        else:
            filepath = self._get_source_file_path()
        if not filepath:
            return
        self._ui.comboBox_source_file.addItem(filepath)
        self._ui.comboBox_source_file.setCurrentText(filepath)

    def _get_source_url(self):
        selector = UrlSelectorDialog(self._toolbox.qsettigns(), self._toolbox, parent=self)
        selector.exec()
        return selector.url

    def _get_source_file_path(self):
        filter_ = ";;".join([conn.FILE_EXTENSIONS for conn in _CONNECTOR_NAME_TO_CLASS.values()]) + ";;*.*"
        key = f"selectInputDataFileFor{self.specification.name if self.specification else None}"
        filepath, _ = get_open_file_name_in_last_dir(
            self._toolbox.qsettings(),
            key,
            self,
            "Select an input data file to define the specification",
            APPLICATION_PATH,
            filter_=filter_,
        )
        return filepath

    @Slot(bool)
    def _switch_connector(self, _=False):
        if self.specification:
            self.specification.mapping.pop("source_type", None)
        self._memoized_connector = None
        self.start_ui(self._FILE_LESS)

    def _get_connector_from_mapping(self, filepath):
        if not self.specification:
            return None
        mapping = self.specification.mapping
        source_type = mapping.get("source_type")
        if source_type is None:
            return None
        connector = _CONNECTOR_NAME_TO_CLASS[source_type]
        file_extensions = connector.FILE_EXTENSIONS.split(";;")
        if filepath != self._FILE_LESS and not any(fnmatch.fnmatch(filepath, ext) for ext in file_extensions):
            return None
        return connector

    def start_ui(self, filepath):
        """
        Args:
            filepath (str): Importee path
        """
        connector = self._get_connector_from_mapping(filepath)
        if connector is None:
            # Ask user
            connector = self._get_connector(filepath)
            if not connector:
                return
        if connector.__name__ == "SqlAlchemyConnector":
            self._ui.file_path_label.setText("URL")
        else:
            self._ui.file_path_label.setText("File path")
        if filepath == self._FILE_LESS:
            self._FileLessConnector.__name__ = connector.__name__
            self._FileLessConnector.OPTIONS = connector.OPTIONS
            connector = self._FileLessConnector
            self._mappings_model.set_tables_editable(True)
        else:
            self._mappings_model.set_tables_editable(False)
        self._ui.actionSwitch_connector.setEnabled(True)
        connector_settings = {"gams_directory": _gams_system_directory(self._toolbox)}
        if self._connection_manager:
            self._connection_manager.close_connection()
        self._connection_manager = ConnectionManager(connector, connector_settings, self)
        self._connection_manager.source = filepath
        self._connection_manager.connection_failed.connect(self.connection_failed.emit)
        self._connection_manager.error.connect(self.show_error)
        for header in (self._ui.source_data_table.horizontalHeader(), self._ui.source_data_table.verticalHeader()):
            self._ui.source_list.selectionModel().currentChanged.connect(header.set_source_table, Qt.UniqueConnection)
        self._connection_manager.connection_ready.connect(self._handle_connection_ready)
        mapping = self.specification.mapping if self.specification else {}
        self._import_sources.set_connector(self._connection_manager, mapping)
        self._connection_manager.init_connection()

    @Slot()
    def _handle_connection_ready(self):
        self._ui.export_mappings_action.setEnabled(True)
        self._ui.import_mappings_action.setEnabled(True)

    def _get_connector(self, filepath):
        """Shows a QDialog to select a connector for the given source file.

        Args:
            filepath (str): Path of the file acting as an importee

        Returns:
            Asynchronous data reader class for the given importee
        """
        if self._memoized_connector:
            return self._memoized_connector
        connector_list = list(_CONNECTOR_NAME_TO_CLASS.values())
        connector_names = [c.DISPLAY_NAME for c in connector_list]
        dialog = QDialog(self)
        dialog.setLayout(QVBoxLayout())
        connector_list_wg = QListWidget()
        connector_list_wg.addItems(connector_names)
        # Set current item in `connector_list_wg` based on file extension
        row = None
        for k, conn in enumerate(connector_list):
            file_extensions = conn.FILE_EXTENSIONS.split(";;")
            if any(fnmatch.fnmatch(filepath, ext) for ext in file_extensions):
                row = k
        if row is not None:
            connector_list_wg.setCurrentRow(row)
        button_box = QDialogButtonBox(QDialogButtonBox.StandardButton.Ok | QDialogButtonBox.StandardButton.Cancel)
        button_box.button(QDialogButtonBox.StandardButton.Ok).clicked.connect(dialog.accept)
        button_box.button(QDialogButtonBox.StandardButton.Cancel).clicked.connect(dialog.reject)
        connector_list_wg.doubleClicked.connect(dialog.accept)
        dialog.layout().addWidget(connector_list_wg)
        dialog.layout().addWidget(button_box)
        spec_name = self._spec_toolbar.name()
        if not spec_name:
            spec_name = "unnamed specification"
        dialog.setWindowTitle(f"Select connector for {spec_name}")
        answer = dialog.exec()
        if not answer:
            return None
        row = connector_list_wg.currentIndex().row()
        connector = self._memoized_connector = connector_list[row]
        return connector

    @Slot()
    def import_mapping_from_file(self):
        """Imports mapping spec from a user selected .json file to the preview window."""
        start_dir = self._toolbox.project().project_dir
        # noinspection PyCallByClass
        filename = QFileDialog.getOpenFileName(
            self, "Import mapping specification", start_dir, "Import mapping (*.json)"
        )
        if not filename[0]:
            return
        with open(filename[0]) as file_p:
            try:
                settings = json.load(file_p)
            except json.JSONDecodeError:
                self._show_status_bar_msg(f"Could not open {filename[0]}")
                return
        expected_options = ("table_mappings", "table_types", "table_row_types", "table_options", "selected_tables")
        if not isinstance(settings, dict) or not any(key in expected_options for key in settings.keys()):
            self._show_status_bar_msg(f"{filename[0]} does not contain and import mapping")
        self._undo_stack.push(RestoreMappingsFromDict(self._import_sources, self._mappings_model, settings))
        self._show_status_bar_msg(f"Mapping loaded from {filename[0]}")

    @Slot()
    def export_mapping_to_file(self):
        """Exports all mapping specs in current preview window to .json file."""
        start_dir = self._toolbox.project().project_dir
        # noinspection PyCallByClass
        filename = QFileDialog.getSaveFileName(
            self, "Export mapping spec to a file", start_dir, "Import mapping (*.json)"
        )
        if not filename[0]:
            return
        with open(filename[0], 'w') as file_p:
            mappings_dict = self._mappings_model.store()
            mappings_dict.update(self._import_sources.store_connectors())
            json.dump(mappings_dict, file_p)
        self._show_status_bar_msg(f"Mapping saved to: {filename[0]}")

    @Slot(QModelIndex, int, int)
    def _reselect_source_table(self, parent, first, last):
        """Selects added source table.

        This is a workaround to get the correct source table selected after a new one has been added
        since the source table view doesn't seem to update the current index correctly in this case.

        Args:
            parent (QModelIndex): parent index
            first (int): first new row
            last (int): last new row
        """
        if parent.isValid():
            return
        index = self._mappings_model.index(last, 0)
        self._ui.source_list.selectionModel().setCurrentIndex(index, QItemSelectionModel.ClearAndSelect)

    def tear_down(self):
        if not super().tear_down():
            return False
        if self._import_sources:
            self._import_sources.close_connection()
        return True


def _gams_system_directory(toolbox):
    """Returns GAMS system path from Toolbox settings or None if GAMS default is to be used."""
    path = toolbox.qsettings().value("appSettings/gamsPath", defaultValue=None)
    if not path:
        path = find_gams_directory()
    if path is not None and os.path.isfile(path):
        path = os.path.dirname(path)
    return path<|MERGE_RESOLUTION|>--- conflicted
+++ resolved
@@ -138,40 +138,7 @@
 
         return Ui_MainWindow()
 
-<<<<<<< HEAD
-    def _make_new_specification(self, spec_name):
-=======
-    def _restore_dock_widgets(self):
-        """Applies the classic UI style."""
-        size = self.size()
-        for dock in self.findChildren(QDockWidget):
-            dock.setVisible(True)
-            dock.setFloating(False)
-            self.addDockWidget(Qt.RightDockWidgetArea, dock)
-        docks = (self._ui.dockWidget_source_files, self._ui.dockWidget_mappings)
-        self.splitDockWidget(*docks, Qt.Orientation.Horizontal)
-        width = sum(d.size().width() for d in docks)
-        self.resizeDocks(docks, [0.9 * width, 0.1 * width], Qt.Orientation.Horizontal)
-        docks = (self._ui.dockWidget_source_files, self._ui.dockWidget_source_tables, self._ui.dockWidget_source_data)
-        self.splitDockWidget(*docks[:-1], Qt.Orientation.Vertical)
-        self.splitDockWidget(*docks[1:], Qt.Orientation.Vertical)
-        height = sum(d.size().height() for d in docks)
-        self.resizeDocks(docks, [0.1 * height, 0.2 * height, 0.7 * height], Qt.Orientation.Vertical)
-        self.splitDockWidget(
-            self._ui.dockWidget_source_tables, self._ui.dockWidget_source_options, Qt.Orientation.Horizontal
-        )
-        self.splitDockWidget(self._ui.dockWidget_mappings, self._ui.dockWidget_mapping_options, Qt.Orientation.Vertical)
-        self.splitDockWidget(
-            self._ui.dockWidget_mapping_options, self._ui.dockWidget_mapping_spec, Qt.Orientation.Vertical
-        )
-        docks = (self._ui.dockWidget_mapping_options, self._ui.dockWidget_mapping_spec)
-        height = sum(d.size().height() for d in docks)
-        self.resizeDocks(docks, [0.1 * height, 0.9 * height], Qt.Orientation.Vertical)
-        qApp.processEvents()  # pylint: disable=undefined-variable
-        self.resize(size)
-
     def _make_new_specification(self, spec_name, exiting=None):
->>>>>>> 12b349e0
         mappings_dict = self._mappings_model.store()
         mappings_dict.update(self._import_sources.store_connectors())
         description = self._spec_toolbar.description()
