######################################################################################################################
# Copyright (C) 2017-2022 Spine project consortium
# This file is part of Spine Items.
# Spine Items is free software: you can redistribute it and/or modify it under the terms of the GNU Lesser General
# Public License as published by the Free Software Foundation, either version 3 of the License, or (at your option)
# any later version. This program is distributed in the hope that it will be useful, but WITHOUT ANY WARRANTY;
# without even the implied warranty of MERCHANTABILITY or FITNESS FOR A PARTICULAR PURPOSE. See the GNU Lesser General
# Public License for more details. You should have received a copy of the GNU Lesser General Public License along with
# this program. If not, see <http://www.gnu.org/licenses/>.
######################################################################################################################

"""
Tool class.

:author: P. Savolainen (VTT)
:date:   19.12.2017
"""
import os
<<<<<<< HEAD
from PySide6.QtCore import Slot, QItemSelection, Qt
from PySide6.QtGui import QAction
from spinetoolbox.project_item.project_item import ProjectItem
=======
from PySide2.QtCore import Slot, QItemSelection, Qt
from PySide2.QtWidgets import QAction
>>>>>>> e3bf4d66
from spinetoolbox.helpers import open_url
from spinetoolbox.mvcmodels.file_list_models import FileListModel
from spine_engine.config import TOOL_OUTPUT_DIR
from spine_engine.project_item.project_item_resource import CmdLineArg, make_cmd_line_arg, LabelArg
from spine_engine.utils.helpers import resolve_python_interpreter
from .commands import UpdateToolExecuteInWorkCommand, UpdateToolOptionsCommand
from ..db_writer_item_base import DBWriterItemBase
from ..commands import UpdateCmdLineArgsCommand, UpdateGroupIdCommand
from .item_info import ItemInfo
from .widgets.custom_menus import ToolSpecificationMenu
from .widgets.options_widgets import JuliaOptionsWidget
from .executable_item import ExecutableItem
from .utils import flatten_file_path_duplicates, find_file
from ..models import ToolCommandLineArgsModel
from .output_resources import scan_for_resources


class Tool(DBWriterItemBase):
    def __init__(
        self,
        name,
        description,
        x,
        y,
        toolbox,
        project,
        specification_name="",
        execute_in_work=True,
        cmd_line_args=None,
        options=None,
        group_id=None,
    ):
        """Tool class.

        Args:
            name (str): Object name
            description (str): Object description
            x (float): Initial X coordinate of item icon
            y (float): Initial Y coordinate of item icon
            toolbox (ToolboxUI): QMainWindow instance
            project (SpineToolboxProject): the project this item belongs to
            specification_name (str): Name of this Tool's Tool specification
            execute_in_work (bool): Execute associated Tool specification in work (True) or source directory (False)
            cmd_line_args (list, optional): Tool command line arguments
            options (dict, optional): misc tool options. At the moment it just holds the location of the julia sysimage
        """
        super().__init__(name, description, x, y, project)
        self._toolbox = toolbox
        self.execute_in_work = execute_in_work
        if cmd_line_args is None:
            cmd_line_args = []
        self.cmd_line_args = cmd_line_args
        self._cmdline_args_model = ToolCommandLineArgsModel(self)
        self._specification = self._project.get_specification(specification_name)
        if specification_name and not self._specification:
            self._logger.msg_error.emit(
                f"Tool <b>{self.name}</b> should have a Tool specification "
                f"<b>{specification_name}</b> but it was not found"
            )
        self._group_id = group_id
        self._cmdline_args_model.args_updated.connect(self._push_update_cmd_line_args_command)
        self._populate_cmdline_args_model()
        self._input_file_model = FileListModel(header_label="Available resources", draggable=True)
        # Make directory for results
        self.output_dir = os.path.join(self.data_dir, TOOL_OUTPUT_DIR)
        self._specification_menu = None
        self._options = options if options is not None else {}
        self._resources_from_upstream = list()
        self._resources_from_downstream = list()

    def set_up(self):
        execute_in_work = self.execute_in_work
        super().set_up()
        self.do_update_execution_mode(execute_in_work)

    @property
    def group_id(self):
        return self._group_id

    def _get_options_widget(self):
        """Returns a widget to specify the options for this tool.
        It is embedded in the ui in ``self._update_tool_ui()``.

        Returns:
            OptionsWidget
        """
        # At the moment only Julia has options, but the code is made generic
        constructors = {"julia": JuliaOptionsWidget}  # Add others as needed
        tooltype = self.specification().tooltype
        constructor = constructors.get(tooltype)
        if constructor is None:
            return None
        if tooltype not in self._properties_ui.options_widgets:
            self._properties_ui.options_widgets[tooltype] = constructor()
        options_widget = self._properties_ui.options_widgets[tooltype]
        options_widget.set_tool(self)
        options_widget.do_update_options(self._options)
        return options_widget

    @staticmethod
    def item_type():
        """See base class."""
        return ItemInfo.item_type()

    @staticmethod
    def item_category():
        """See base class."""
        return ItemInfo.item_category()

    def make_signal_handler_dict(self):
        """Returns a dictionary of all shared signals and their handlers.
        This is to enable simpler connecting and disconnecting."""
        s = super().make_signal_handler_dict()
        s[self._properties_ui.toolButton_tool_specification.clicked] = self.show_specification_window
        s[self._properties_ui.pushButton_tool_results.clicked] = self._open_results_directory
        s[self._properties_ui.comboBox_tool.textActivated] = self.update_specification
        s[self._properties_ui.radioButton_execute_in_work.toggled] = self.update_execution_mode
        s[self._properties_ui.toolButton_add_file_path_arg.clicked] = self._add_selected_file_path_args
        s[self._properties_ui.toolButton_remove_arg.clicked] = self._remove_arg
        s[
            self._properties_ui.treeView_input_files.selectionModel().selectionChanged
        ] = self._update_add_args_button_enabled
        s[
            self._properties_ui.treeView_cmdline_args.selectionModel().selectionChanged
        ] = self._update_remove_args_button_enabled
        s[self._properties_ui.lineEdit_group_id.editingFinished] = self._set_group_id
        return s

    @Slot()
    def _set_group_id(self):
        """Pushes a command to update group id whenever the user edits the line edit."""
        group_id = self._properties_ui.lineEdit_group_id.text()
        if not group_id:
            group_id = None
        if self._group_id == group_id:
            return
        self._toolbox.undo_stack.push(UpdateGroupIdCommand(self, group_id))

    def do_set_group_id(self, group_id):
        """Sets group id."""
        self._group_id = group_id
        if self._active:
            self._properties_ui.lineEdit_group_id.setText(group_id)

    @Slot(QItemSelection, QItemSelection)
    def _update_add_args_button_enabled(self, _selected, _deselected):
        self._do_update_add_args_button_enabled()

    def _do_update_add_args_button_enabled(self):
        enabled = self._properties_ui.treeView_input_files.selectionModel().hasSelection()
        self._properties_ui.toolButton_add_file_path_arg.setEnabled(enabled)

    @Slot(QItemSelection, QItemSelection)
    def _update_remove_args_button_enabled(self, _selected, _deselected):
        self._do_update_remove_args_button_enabled()

    def _do_update_remove_args_button_enabled(self):
        enabled = self._properties_ui.treeView_cmdline_args.selectionModel().hasSelection()
        self._properties_ui.toolButton_remove_arg.setEnabled(enabled)

    def restore_selections(self):
        """Restore selections into shared widgets when this project item is selected."""
        self._properties_ui.treeView_input_files.setModel(self._input_file_model)
        self._properties_ui.treeView_cmdline_args.setModel(self._cmdline_args_model)
        self._properties_ui.treeView_cmdline_args.expandAll()
        self.update_execute_in_work_button()
        self._properties_ui.label_jupyter.elided_mode = Qt.ElideMiddle
        self._properties_ui.label_jupyter.hide()
        self._update_tool_ui()
        self._do_update_add_args_button_enabled()
        self._do_update_remove_args_button_enabled()
        self._properties_ui.lineEdit_group_id.setText(self._group_id)

    @Slot(bool)
    def show_specification_window(self, _=True):
        """Opens the settings window."""
        self._toolbox.show_specification_form(self.item_type(), self.specification(), self)

    @Slot(bool)
    def update_execution_mode(self, checked):
        """Pushes a new UpdateToolExecuteInWorkCommand to the toolbox stack."""
        self._toolbox.undo_stack.push(UpdateToolExecuteInWorkCommand(self, checked))

    def do_update_execution_mode(self, execute_in_work):
        """Updates execute_in_work setting."""
        if self.execute_in_work == execute_in_work:
            return
        self.execute_in_work = execute_in_work
        self.update_execute_in_work_button()

    def update_execute_in_work_button(self):
        """Sets the execute in work radio button check state according to
        execute_in_work instance variable."""
        if not self._active:
            return
        self._properties_ui.radioButton_execute_in_work.blockSignals(True)
        self._properties_ui.radioButton_execute_in_source.blockSignals(True)
        if self.execute_in_work:
            self._properties_ui.radioButton_execute_in_work.setChecked(True)
        else:
            self._properties_ui.radioButton_execute_in_source.setChecked(True)
        self._properties_ui.radioButton_execute_in_work.blockSignals(False)
        self._properties_ui.radioButton_execute_in_source.blockSignals(False)

    @Slot(str)
    def update_specification(self, text):
        """Update Tool specification according to selection in the specification comboBox.

        Args:
            text (str): Tool specification name in the comboBox
        """
        spec = self._project.get_specification(text)
        self.set_specification(spec)

    @Slot(bool)
    def _remove_arg(self, _=False):
        removed_rows = [index.row() for index in self._properties_ui.treeView_cmdline_args.selectedIndexes()]
        cmd_line_args = [arg for row, arg in enumerate(self.cmd_line_args) if row not in removed_rows]
        self._push_update_cmd_line_args_command(cmd_line_args)

    @Slot(bool)
    def _add_selected_file_path_args(self, _=False):
        new_args = [LabelArg(index.data()) for index in self._properties_ui.treeView_input_files.selectedIndexes()]
        self._push_update_cmd_line_args_command(self.cmd_line_args + new_args)

    @Slot(list)
    def _push_update_cmd_line_args_command(self, cmd_line_args):
        if self.cmd_line_args == cmd_line_args:
            return
        self._toolbox.undo_stack.push(UpdateCmdLineArgsCommand(self, cmd_line_args))

    def update_cmd_line_args(self, cmd_line_args):
        """Updates instance cmd line args list and sets the list as text to the line edit widget.

        Args:
            cmd_line_args (list): Tool cmd line args
        """
        self.cmd_line_args = cmd_line_args
        self._populate_cmdline_args_model()
        self._check_notifications()

    def _populate_cmdline_args_model(self):
        spec_args = [CmdLineArg(arg) for arg in self._specification.cmdline_args] if self._specification else []
        tool_args = self.cmd_line_args
        self._cmdline_args_model.reset_model(spec_args, tool_args)
        if self._active:
            self._properties_ui.treeView_cmdline_args.setFocus()

    def undo_specification(self):
        if self._specification is None:
            return None
        undo_spec = self._specification.clone()
        undo_spec.execute_in_work = self.execute_in_work
        return undo_spec

    def do_set_specification(self, specification):
        """see base class"""
        if not super().do_set_specification(specification):
            return False
        self._populate_cmdline_args_model()
        if self._active:
            self._update_tool_ui()
        if specification:
            self.do_update_execution_mode(specification.execute_in_work)
        self._resources_to_successors_changed()
        self._check_notifications()
        return True

    def update_options(self, options):
        """Pushes a new UpdateToolOptionsCommand to the toolbox stack."""
        self._toolbox.undo_stack.push(UpdateToolOptionsCommand(self, options))

    def do_set_options(self, options):
        """Sets options for this tool.

        Args:
            options (dict): The new options dictionary, must include *ALL* the options, not only changed ones.
        """
        self._options = options
        if self._active:
            _ = self._get_options_widget()

    def _update_tool_ui(self):
        """Updates Tool properties UI. Used when Tool specification is changed.."""
        options_widget = self._properties_ui.horizontalLayout_options.takeAt(0)
        if options_widget:
            options_widget.widget().hide()
        if not self.specification():
            self._properties_ui.comboBox_tool.setCurrentIndex(-1)
            self.do_update_execution_mode(True)
            self._properties_ui.toolButton_tool_specification.setMenu(None)
            return
        self._properties_ui.comboBox_tool.setCurrentText(self.specification().name)
        self._update_specification_menu()
        self._properties_ui.toolButton_tool_specification.setMenu(self._specification_menu)
        options_widget = self._get_options_widget()
        if options_widget:
            self._properties_ui.horizontalLayout_options.addWidget(options_widget)
            options_widget.show()
        if self._specification.tooltype == "python":
            self.specification().set_execution_settings()
            k_spec_name = self.specification().execution_settings["kernel_spec_name"]
            env = self.specification().execution_settings["env"]
            use_console = self.specification().execution_settings["use_jupyter_console"]
            self._properties_ui.label_jupyter.show()
            if not use_console:
                exe = self.specification().execution_settings["executable"]
                p = resolve_python_interpreter(exe)
                self._properties_ui.label_jupyter.setText(f"[Basic console] {p}")
            else:
                env = "" if not env else f"[{env}]"
                self._properties_ui.label_jupyter.setText(f"[Jupyter Console] {k_spec_name} {env}")

    def _update_specification_menu(self):
        spec_model_index = self._toolbox.specification_model.specification_index(self.specification().name)
        self._specification_menu = ToolSpecificationMenu(self._toolbox, spec_model_index, self)
        self._specification_menu.setTitle("Specification...")

    @Slot(bool)
    def _open_results_directory(self, _):
        """Open output directory in file browser."""
        if not os.path.exists(self.output_dir):
            self._logger.msg_warning.emit(f"Tool <b>{self.name}</b> has no results. Click Execute to generate them.")
            return
        url = "file:///" + self.output_dir
        # noinspection PyTypeChecker, PyCallByClass, PyArgumentList
        res = open_url(url)
        if not res:
            self._logger.msg_error.emit(f"Failed to open directory: {self.output_dir}")

    def specification(self):
        """Returns Tool specification."""
        return self._specification

    def resources_for_direct_successors(self):
        """See base class"""
        return scan_for_resources(self, self.specification(), self.output_dir)

    @property
    def executable_class(self):
        return ExecutableItem

    def _find_input_files(self, resources):
        """Iterates files in required input files model and looks for them in the given resources.

        Args:
            resources (list): resources available

        Returns:
            Dictionary mapping required files to path where they are found, or to None if not found
        """
        if not self.specification():
            return {}
        file_paths = dict()
        for req_file_path in self.specification().inputfiles:
            # Just get the filename if there is a path attached to the file
            _, filename = os.path.split(req_file_path)
            if not filename:
                # It's a directory
                continue
            file_paths[req_file_path] = find_file(filename, resources)
        return file_paths

    def _check_notifications(self):
        """See base class."""
        self.clear_notifications()
        if not self.specification():
            self.add_notification("This Tool does not have a specification. Set it in the Tool Properties Panel.")
        elif self.specification().includes and not self.specification().path:
            n = self.specification().name
            self.add_notification(
                f"Tool specification <b>{n}</b> path does not exist. Fix this in Tool specification editor."
            )
        duplicates = self._input_file_model.duplicate_paths()
        if duplicates:
            self.add_notification("Duplicate input files:<br>{}".format("<br>".join(duplicates)))
        file_paths = self._find_input_files(self._resources_from_upstream + self._resources_from_downstream)
        file_paths = flatten_file_path_duplicates(file_paths, self._logger)
        not_found = [k for k, v in file_paths.items() if v is None]
        if not_found:
            self.add_notification(
                "File(s) {0} needed to execute this Tool are not provided by any input item. "
                "Connect items that provide the required files to this Tool.".format(", ".join(not_found))
            )
        missing_args = ", ".join(arg.arg for arg in self.cmd_line_args if isinstance(arg, LabelArg) and arg.missing)
        if missing_args:
            self.add_notification(
                f"The following command line argument(s) don't match any available resources: {missing_args}"
            )

    def handle_execution_successful(self, execution_direction, engine_state):
        """See base class."""
        super().handle_execution_successful(execution_direction, engine_state)
        if execution_direction != "FORWARD":
            return
        self._resources_to_successors_changed()

    def upstream_resources_updated(self, resources):
        """See base class."""
        self._resources_from_upstream = resources
        self._update_files_and_cmd_line_args()

    def replace_resources_from_upstream(self, old, new):
        """See base class."""
        self._replace_resources(old, new, self._resources_from_upstream)

    def downstream_resources_updated(self, resources):
        """See base class."""
        self._resources_from_downstream = resources
        self._update_files_and_cmd_line_args()

    def replace_resources_from_downstream(self, old, new):
        """See base class."""
        self._replace_resources(old, new, self._resources_from_downstream)

    def _replace_resources(self, old_resources, new_resources, resource_list):
        """Replaces resources.

        Modifies ``resource_list`` in-place!

        Args:
            old_resources (list of ProjectItemResource): old resources
            new_resources (list of ProjectItemResource): new resources
            resource_list (list of ProjectItemResource): current downstream or upstream resources
        """
        for old, new in zip(old_resources, new_resources):
            for i, resource in enumerate(resource_list):
                if resource == old:
                    resource_list[i] = new
                    break
            for i, arg in enumerate(self.cmd_line_args):
                if arg.arg == old.label:
                    self.cmd_line_args[i] = LabelArg(new.label)
        self._input_file_model.update(self._resources_from_upstream + self._resources_from_downstream)
        self.update_cmd_line_args(self.cmd_line_args)

    def _update_files_and_cmd_line_args(self):
        """Updates the file model and command line arguments."""
        resources = self._resources_from_upstream + self._resources_from_downstream
        self._input_file_model.update(resources)
        update_args = list()
        resource_labels = {resource.label for resource in resources}
        for arg in self.cmd_line_args:
            if arg.arg in resource_labels:
                arg.missing = False
            elif isinstance(arg, LabelArg):
                # Arg may refer to legacy Data connection resource labels that weren't prefixed by <project> or <data>
                legacy_arg_converted = False
                for label in resource_labels:
                    if label.startswith("<") and label.endswith(arg.arg):
                        legacy_arg_converted = True
                        arg.arg = label
                        break
                if not legacy_arg_converted:
                    arg.missing = True
            update_args.append(arg)
        self.update_cmd_line_args(update_args)

    def item_dict(self):
        """Returns a dictionary corresponding to this item."""
        d = super().item_dict()
        if not self.specification():
            d["specification"] = ""
        else:
            d["specification"] = self.specification().name
        d["execute_in_work"] = self.execute_in_work
        d["cmd_line_args"] = [arg.to_dict() for arg in self.cmd_line_args]
        if self._options:
            d["options"] = self._options
        if self._group_id:
            d["group_id"] = self._group_id
        return d

    @staticmethod
    def from_dict(name, item_dict, toolbox, project):
        """See base class."""
        description, x, y = DBWriterItemBase.parse_item_dict(item_dict)
        specification_name = item_dict.get("specification", "")
        execute_in_work = item_dict.get("execute_in_work", True)
        cmd_line_args = item_dict.get("cmd_line_args", [])
        cmd_line_args = [make_cmd_line_arg(arg) for arg in cmd_line_args]
        options = item_dict.get("options", {})
        group_id = item_dict.get("group_id")
        return Tool(
            name,
            description,
            x,
            y,
            toolbox,
            project,
            specification_name,
            execute_in_work,
            cmd_line_args,
            options,
            group_id,
        )

    def rename(self, new_name, rename_data_dir_message):
        """See base class."""
        if not super().rename(new_name, rename_data_dir_message):
            return False
        self.output_dir = os.path.join(self.data_dir, TOOL_OUTPUT_DIR)
        return True

    def notify_destination(self, source_item):
        """See base class."""
        if source_item.item_type() == "Data Store":
            self._logger.msg.emit(
                f"Link established. Data Store <b>{source_item.name}</b> url will "
                f"be passed to Tool <b>{self.name}</b> when executing."
            )
        elif source_item.item_type() == "Data Connection":
            self._logger.msg.emit(
                f"Link established. Tool <b>{self.name}</b> will look for input "
                f"files from <b>{source_item.name}</b>'s references and data directory."
            )
        elif source_item.item_type() in ("GdxExporter", "Exporter"):
            self._logger.msg.emit(
                f"Link established. The file exported by <b>{source_item.name}</b> are now "
                f"available in <b>{self.name}</b>."
            )
        elif source_item.item_type() in ["Data Transformer", "Tool"]:
            self._logger.msg.emit("Link established")
        elif source_item.item_type() == "Gimlet":
            self._logger.msg.emit(
                f"Link established. Tool <b>{self.name}</b> will look for input "
                f"files from <b>{source_item.name}</b>."
            )
        else:
            super().notify_destination(source_item)

    def actions(self):
        # pylint: disable=attribute-defined-outside-init
        if self.specification() is not None:
            if self._specification_menu is None:
                self._update_specification_menu()
            self._actions = [self._specification_menu.menuAction()]
        else:
            action = QAction("New specification")
            action.triggered.connect(self.show_specification_window)
            self._actions = [action]
        self._actions.append(QAction("Open results directory"))
        self._actions[-1].triggered.connect(self._open_results_directory)
        return self._actions

    @staticmethod
    def upgrade_v1_to_v2(item_name, item_dict):
        """Upgrades item's dictionary from v1 to v2.

        Changes:
        - 'tool' key is renamed to 'specification'

        Args:
            item_name (str): item's name
            item_dict (dict): Version 1 item dictionary

        Returns:
            dict: Version 2 Tool dictionary
        """
        item_dict["specification"] = item_dict.pop("tool", "")
        return item_dict<|MERGE_RESOLUTION|>--- conflicted
+++ resolved
@@ -16,14 +16,8 @@
 :date:   19.12.2017
 """
 import os
-<<<<<<< HEAD
 from PySide6.QtCore import Slot, QItemSelection, Qt
 from PySide6.QtGui import QAction
-from spinetoolbox.project_item.project_item import ProjectItem
-=======
-from PySide2.QtCore import Slot, QItemSelection, Qt
-from PySide2.QtWidgets import QAction
->>>>>>> e3bf4d66
 from spinetoolbox.helpers import open_url
 from spinetoolbox.mvcmodels.file_list_models import FileListModel
 from spine_engine.config import TOOL_OUTPUT_DIR
