######################################################################################################################
# Copyright (C) 2017-2022 Spine project consortium
# Copyright Spine Items contributors
# This file is part of Spine Items.
# Spine Items is free software: you can redistribute it and/or modify it under the terms of the GNU Lesser General
# Public License as published by the Free Software Foundation, either version 3 of the License, or (at your option)
# any later version. This program is distributed in the hope that it will be useful, but WITHOUT ANY WARRANTY;
# without even the implied warranty of MERCHANTABILITY or FITNESS FOR A PARTICULAR PURPOSE. See the GNU Lesser General
# Public License for more details. You should have received a copy of the GNU Lesser General Public License along with
# this program. If not, see <http://www.gnu.org/licenses/>.
######################################################################################################################
<<<<<<< HEAD
"""Module for data connection class."""

=======

"""Module for data connection class."""
>>>>>>> a1b6b12e
import os
import shutil
import logging
from PySide6.QtCore import Slot, Qt, QFileInfo, QModelIndex, QItemSelection, QTimer
from PySide6.QtGui import QStandardItem, QStandardItemModel, QBrush
from PySide6.QtWidgets import QFileDialog, QGraphicsItem, QFileIconProvider, QInputDialog, QMessageBox
from spine_engine.utils.serialization import deserialize_path, serialize_path
from spinedb_api.helpers import remove_credentials_from_url
from spinetoolbox.project_item.project_item import ProjectItem
from spinetoolbox.widgets.custom_qwidgets import ToolBarWidget
from spinetoolbox.helpers import open_url, same_path
from spinetoolbox.config import INVALID_FILENAME_CHARS
from .commands import AddDCReferencesCommand, RemoveDCReferencesCommand, MoveReferenceToData
from .custom_file_system_watcher import CustomFileSystemWatcher
from .executable_item import ExecutableItem
from .item_info import ItemInfo
from .output_resources import scan_for_resources
from .utils import restore_database_references
from ..database_validation import DatabaseConnectionValidator
from ..widgets import UrlSelectorDialog
from ..utils import convert_to_sqlalchemy_url, convert_url_to_safe_string


class _Role:
    """Extra reference model data roles."""

    DATA_FILE_PATH = Qt.ItemDataRole.UserRole + 1
    MISSING = Qt.ItemDataRole.UserRole + 2
    FILE_REFERENCE = Qt.ItemDataRole.UserRole + 3
    DB_URL_REFERENCE = Qt.ItemDataRole.UserRole + 4


_MISSING_ITEM_FOREGROUND = QBrush(Qt.red)


class DataConnection(ProjectItem):
    """Data connection project item."""

    def __init__(self, name, description, x, y, toolbox, project, file_references=None, db_references=None):
        """
        Args:
            name (str): Object name
            description (str): Object description
            x (float): Initial X coordinate of item icon
            y (float): Initial Y coordinate of item icon
            toolbox (ToolboxUI): QMainWindow instance
            project (SpineToolboxProject): the project this item belongs to
            file_references (list, optional): a list of file paths
            db_references (list of dict, optional): a list of db urls
        """
        super().__init__(name, description, x, y, project)
        if file_references is None:
            file_references = list()
        if db_references is None:
            db_references = list()
        self._toolbox = toolbox
        self.reference_model = QStandardItemModel()  # References
        self.data_model = QStandardItemModel()  # Paths of project internal files. These are found in DC data directory
        self.file_system_watcher = None
        self.file_references = list(file_references)
        self._file_ref_root = QStandardItem("File paths")
        self._file_ref_root.setFlags(self._file_ref_root.flags() & ~Qt.ItemIsEditable)
        self._db_ref_root = QStandardItem("URLs")
        self._db_ref_root.setFlags(self._file_ref_root.flags() & ~Qt.ItemIsEditable)
        self.file_refs_selected = False
        self.any_refs_selected = False
        self.any_data_selected = False
        self.current_is_file_ref = False
        self.populate_reference_list(db_references)
        self.populate_data_list()
        self._database_validator = DatabaseConnectionValidator()

    def set_up(self):
        super().set_up()
        self.file_system_watcher = CustomFileSystemWatcher(self)
        self.file_system_watcher.add_persistent_file_paths(ref for ref in self.file_references if os.path.exists(ref))
        self._watch_sqlite_file(*self.db_reference_iter())
        self.file_system_watcher.add_persistent_dir_path(self.data_dir)
        self.file_system_watcher.file_removed.connect(self._handle_file_removed)
        self.file_system_watcher.file_renamed.connect(self._handle_file_renamed)
        self.file_system_watcher.file_added.connect(self._handle_file_added)

    @staticmethod
    def item_type():
        """See base class."""
        return ItemInfo.item_type()

    @property
    def executable_class(self):
        return ExecutableItem

    def db_reference_iter(self):
        """Iterates over database references.

        Yields:
            dict: database URL
        """
        for row in range(self._db_ref_root.rowCount()):
            yield self._db_ref_root.child(row).data(_Role.DB_URL_REFERENCE)

    def has_db_references(self):
        return self._db_ref_root.rowCount() != 0

    @Slot(QItemSelection, QItemSelection)
    def _update_selection_state(self, _selected, _deselected):
        self._do_update_selection_state()

    def _do_update_selection_state(self):
        ref_indexes = self._properties_ui.treeView_dc_references.selectionModel().selectedIndexes()
        data_indexes = self._properties_ui.treeView_dc_data.selectionModel().selectedIndexes()
        self.file_refs_selected = any(ind.parent().row() == 0 for ind in ref_indexes)
        self.any_refs_selected = any(ind.parent().row() in (0, 1) for ind in ref_indexes)
        self.current_is_file_ref = self._properties_ui.treeView_dc_references.currentIndex().parent().row() == 0
        self.any_data_selected = bool(data_indexes)
        self._properties_ui.toolButton_minus.setEnabled(self.any_refs_selected)
        self._properties_ui.toolButton_add.setEnabled(self.file_refs_selected)

    def make_signal_handler_dict(self):
        """Returns a dictionary of all shared signals and their handlers.
        This is to enable simpler connecting and disconnecting."""
        s = super().make_signal_handler_dict()
        s[self._properties_ui.toolButton_minus.clicked] = self.remove_references
        s[self._properties_ui.toolButton_add.clicked] = self.copy_to_project
        s[self._properties_ui.treeView_dc_references.doubleClicked] = self.open_reference
        s[self._properties_ui.treeView_dc_data.doubleClicked] = self.open_data_file
        s[self._properties_ui.treeView_dc_references.files_dropped] = self._add_file_references
        s[self._properties_ui.treeView_dc_data.files_dropped] = self.add_data_files
        s[self.get_icon().files_dropped_on_icon] = self.receive_files_dropped_on_icon
        s[self._properties_ui.treeView_dc_references.del_key_pressed] = lambda b=False: self.remove_references(b)
        s[self._properties_ui.treeView_dc_data.del_key_pressed] = self.remove_files
        s[self._properties_ui.treeView_dc_references.selectionModel().selectionChanged] = self._update_selection_state
        s[self._properties_ui.treeView_dc_data.selectionModel().selectionChanged] = self._update_selection_state
        s[self._properties_ui.action_new_file_reference.triggered] = self.show_add_file_references_dialog
        s[self._properties_ui.action_new_db_reference.triggered] = self.show_add_db_reference_dialog
        return s

    def restore_selections(self):
        """Restore selections into shared widgets when this project item is selected."""
        self._properties_ui.treeView_dc_references.setModel(self.reference_model)
        self._properties_ui.treeView_dc_data.setModel(self.data_model)
        self._do_update_selection_state()
        self._properties_ui.treeView_dc_references.expandAll()
        file_ref_root_widget = ToolBarWidget("File paths")
        file_ref_root_widget.tool_bar.setToolButtonStyle(Qt.ToolButtonIconOnly)
        file_ref_root_widget.tool_bar.addAction(self._properties_ui.action_new_file_reference)
        self._properties_ui.treeView_dc_references.setIndexWidget(
            self.reference_model.indexFromItem(self._file_ref_root), file_ref_root_widget
        )
        db_ref_root_widget = ToolBarWidget("URLs")
        db_ref_root_widget.tool_bar.setToolButtonStyle(Qt.ToolButtonIconOnly)
        db_ref_root_widget.tool_bar.addAction(self._properties_ui.action_new_db_reference)
        self._properties_ui.treeView_dc_references.setIndexWidget(
            self.reference_model.indexFromItem(self._db_ref_root), db_ref_root_widget
        )

    @Slot(QGraphicsItem, list)
    def receive_files_dropped_on_icon(self, icon, file_paths):
        """Called when files are dropped onto a data connection graphics item.
        If the item is this Data Connection's graphics item, add the files to data."""
        if icon == self.get_icon():
            self.add_data_files(file_paths)

    @Slot(list)
    def add_data_files(self, file_paths):
        """Add files to data directory"""
        for file_path in file_paths:
            filename = os.path.split(file_path)[1]
            self._logger.msg.emit(f"Copying file <b>{filename}</b> to <b>{self.name}</b>")
            try:
                shutil.copy(file_path, self.data_dir)
            except OSError:
                self._logger.msg_error.emit("[OSError] Copying failed")

    @Slot(bool)
    def show_add_file_references_dialog(self, _=False):
        """Opens a file browser where user can select files to be added as references for this Data Connection."""
        answer = QFileDialog.getOpenFileNames(self._toolbox, "Add file references", self._project.project_dir, "*.*")
        file_paths = answer[0]
        if not file_paths:  # Cancel button clicked
            return
        self._add_file_references(file_paths)

    @Slot(list)
    def _add_file_references(self, paths):
        """Add multiple file paths to reference list.

        Args:
            paths (list): A list of paths to files
        """
        repeated_paths = []
        new_paths = []
        existing_references = (reference for reference in self.file_references if os.path.isfile(reference))
        for path in paths:
            if not os.path.isfile(path):
                continue
            if any(os.path.samefile(path, ref) for ref in existing_references):
                repeated_paths.append(path)
            else:
                new_paths.append(path)
        repeated_paths = ", ".join(repeated_paths)
        if repeated_paths:
            self._logger.msg_warning.emit(f"Reference to file(s) <b>{repeated_paths}</b> already exists")
        if new_paths:
            self._toolbox.undo_stack.push(AddDCReferencesCommand(self.name, new_paths, [], self._project))

    @Slot(bool)
    def show_add_db_reference_dialog(self, _=False):
        """Opens a dialog where user can select a url to be added as reference for this Data Connection."""
        selector = UrlSelectorDialog(self._toolbox.qsettings(), False, self._toolbox, self._toolbox)
        result = selector.exec()
        if result == UrlSelectorDialog.DialogCode.Rejected:
            return
        url = selector.url_dict()
        if self._has_db_reference(url):
            self._logger.msg_warning.emit(f"Reference to database <b>{url}</b> already exists")
            return
        sa_url = convert_to_sqlalchemy_url(url, self.name, self._logger)
        self._database_validator.validate_url(
            url["dialect"], sa_url, self._log_database_reference_error, success_slot=None
        )
<<<<<<< HEAD
        self._toolbox.undo_stack.push(AddDCReferencesCommand(self, [], [url]))
=======
        self._toolbox.undo_stack.push(AddDCReferencesCommand(self.name, [], [url], self._project))
>>>>>>> a1b6b12e

    def _has_db_reference(self, url):
        """Checks if given database URL exists already.

        Ignores usernames and passwords.

        Args:
            url (dict): URL to check

        Returns:
            bool: True if db reference exists, False otherwise
        """
        significant_keys = ("dialect", "host", "port", "database")
        for row in range(self._db_ref_root.rowCount()):
            existing_url = self._db_ref_root.child(row).data(_Role.DB_URL_REFERENCE)
            if all(url[key] == existing_url[key] for key in significant_keys):
                return True
        return False

<<<<<<< HEAD
    @Slot(str)
    def _log_database_reference_error(self, error):
=======
    @Slot(str, object)
    def _log_database_reference_error(self, error, url):
>>>>>>> a1b6b12e
        """Logs final database validation error messages.

        Args:
            error (str): message
            url (URL): SqlAlchemy URL of the database
        """
        url_text = remove_credentials_from_url(str(url))
        for row in range(self._db_ref_root.rowCount()):
            item = self._db_ref_root.child(row)
            if url_text == item.text():
                self._mark_as_missing(item)
                break
        self._logger.msg_error.emit(f"<b>{self.name}</b>: invalid database URL: {error}")

    def do_add_references(self, file_refs, db_refs):
        """Adds file and databases references to DC and starts watching the files.

        Args:
            file_refs (list of str): file reference paths
            db_refs (list of dict): database reference URLs
        """
        file_refs = [os.path.abspath(ref) for ref in file_refs]
        self.file_references += file_refs
        self.file_system_watcher.add_persistent_file_paths(ref for ref in file_refs if os.path.exists(ref))
        self._append_file_references_to_model(*file_refs)
        self._watch_sqlite_file(*db_refs)
        self._append_db_references_to_model(*db_refs)
        self._check_notifications()
        self._resources_to_successors_changed()

    @Slot(bool)
    def remove_references(self, _=False):
        """Pushes a remove references command to undo stack"""
        indexes = self._properties_ui.treeView_dc_references.selectedIndexes()
        if not indexes:  # Nothing selected
            self._logger.msg.emit("Please select references to remove")
            return
        file_ref_root_index = self.reference_model.indexFromItem(self._file_ref_root)
        db_ref_root_index = self.reference_model.indexFromItem(self._db_ref_root)
        file_references = []
        db_references = []
        for index in indexes:
            parent = index.parent()
            if not parent.isValid():
                continue
            if parent == file_ref_root_index:
                file_references.append(index.data(Qt.ItemDataRole.DisplayRole))
            elif parent == db_ref_root_index:
                db_references.append(index.data(_Role.DB_URL_REFERENCE))
<<<<<<< HEAD
        self._toolbox.undo_stack.push(RemoveDCReferencesCommand(self, file_references, db_references))
=======
        self._toolbox.undo_stack.push(
            RemoveDCReferencesCommand(self.name, file_references, db_references, self._project)
        )
>>>>>>> a1b6b12e
        self._logger.msg.emit("Selected references removed")

    def do_remove_references(self, file_refs, db_refs):
        """Removes given paths from references.

        Args:
            file_refs (list of str): List of removed file paths.
            db_refs (list of dict): List of removed urls.
        """
        self.file_system_watcher.remove_persistent_file_paths(file_refs)
        self._unwatch_sqlite_file(*db_refs)
        refs_removed = self._remove_file_references(*file_refs)
        refs_removed |= self._remove_db_references(*db_refs)
        if refs_removed:
            self._check_notifications()
            self._resources_to_successors_changed()

    def _remove_file_references(self, *refs):
        result = False
        for k in reversed(range(self._file_ref_root.rowCount())):
            if any(same_path(self._file_ref_root.child(k).text(), ref) for ref in refs):
                self.file_references.pop(k)
                self._file_ref_root.removeRow(k)
                result = True
        return result

    def _remove_db_references(self, *refs):
        result = False
        matches = {convert_url_to_safe_string(url) for url in refs}
        for k in reversed(range(self._db_ref_root.rowCount())):
            if self._db_ref_root.child(k).text() in matches:
                self._db_ref_root.removeRow(k)
                result = True
        return result

    def _remove_data_file(self, path):
        for k in reversed(range(self.data_model.rowCount())):
            data_filepath = self.data_model.item(k).data(_Role.DATA_FILE_PATH)
            if same_path(data_filepath, path):
                self.data_model.removeRow(k)
                return True
        return False

    def _rename_data_file(self, old_path, new_path):
        for k in range(self.data_model.rowCount()):
            item = self.data_model.item(k)
            if same_path(item.data(_Role.DATA_FILE_PATH), old_path):
                item.setText(os.path.basename(new_path))
                item.setData(new_path, _Role.DATA_FILE_PATH)
                return True
        return False

    def copy_local_data(self, item_dict):
        """See base class."""
        original_data_dir = item_dict.get("original_data_dir")  # (str) original dir of duplicated ProjectItem
        duplicate_files = item_dict.get("duplicate_files")  # (bool) Flag indicating if linked files should be copied
        if not original_data_dir and not duplicate_files:
            return
        if duplicate_files:
            try:
                os.makedirs(self.data_dir, exist_ok=True)  # Make data dir
            except OSError as e:
                self._logger.msg_error.emit(f"Creating directory {self.data_dir} failed. {e}.")
                return
            for f in os.listdir(original_data_dir):
                src_file = os.path.join(original_data_dir, f)
                if os.path.isfile(src_file):
                    dst_file = os.path.join(self.data_dir, f)
                    try:
                        shutil.copy(src_file, dst_file)  # Copy file
                    except OSError as e:
                        self._logger.msg_error.emit(f"Copying file <b>{f}</b> to <b>{self.data_dir}</b> failed. [{e}]")
                        continue
                    self._logger.msg.emit(f"File <b>{f}</b> copied to <b>{self.data_dir}</b>")
        self.populate_data_list()

    @Slot(str)
    def _handle_file_removed(self, path):
        """Marks file reference missing or removes data reference.

        Args:
            path (str): file path
        """
        resources_changed = self._try_to_mark_file_reference_missing(path) or self._remove_data_file(path)
        if resources_changed:
            self._check_notifications()
            self._resources_to_successors_changed()

    def _try_to_mark_file_reference_missing(self, path):
        """Marks a file reference as missing if given path is in references.

        Args:
            path (str): file path

        Returns:
            bool: True if references was marked missing successfully, False otherwise
        """
        for row in range(self._file_ref_root.rowCount()):
            item = self._file_ref_root.child(row)
            if same_path(item.text(), path):
                self._mark_as_missing(item)
                return True
        for row in range(self._db_ref_root.rowCount()):
            item = self._db_ref_root.child(row)
            url = item.data(_Role.DB_URL_REFERENCE)
            if url["dialect"] != "sqlite":
                continue
            if same_path(url["database"], path):
                self._mark_as_missing(item)
                return True
        return False

    @Slot(str, str)
    def _handle_file_renamed(self, old_path, new_path):
        """Marks file reference missing or renames data file.

        Args:
            old_path (str): original path
            new_path (str): renamed path
        """

        def replace_new_path(paths):
            for i, path in enumerate(paths):
                if path == new_path:
                    paths[i] = old_path
                    return True
            return False

        if self._try_to_mark_file_reference_missing(old_path):
            self._refresh_file_reference_delayed(old_path)
            self._check_notifications()
            self._resources_to_successors_changed()
            return
        if not self._rename_data_file(old_path, new_path):
            return
        self._check_notifications()
        file_refs = list(self.file_references)
        data_files = [os.path.join(self.data_dir, f) for f in self.data_files()]
        new_resources = scan_for_resources(
            self, file_refs + data_files, list(self.db_reference_iter()), self._project.project_dir
        )
        if not replace_new_path(file_refs):
            replace_new_path(data_files)
        old_resources = scan_for_resources(
            self, file_refs + data_files, list(self.db_reference_iter()), self._project.project_dir
        )
        self._resources_to_successors_replaced(old_resources, new_resources)

    def _refresh_file_reference_delayed(self, path):
        """Checks if given file exists after certain delay.

        Args:
            path (str): file path
        """

        # Some software saves files by renaming them and then creating
        # a new file with the same name for safety reasons.
        # So, sometimes a file goes "missing" for a moment and then comes back.
        # We'll try to refresh the file reference a couple times in this case.
        def refresh(retry_count):
            if not os.path.exists(path):
                if retry_count < 5:
                    QTimer.singleShot(1000, lambda: refresh(retry_count + 1))
                return
            fixed_references = []
            for row in range(self._file_ref_root.rowCount()):
                item = self._file_ref_root.child(row, 0)
                if not same_path(path, item.text()):
                    continue
                fixed_references.append(path)
                self._mark_as_found(item)
            if not fixed_references:
                return
            self.file_system_watcher.add_persistent_file_paths(ref for ref in fixed_references)
            self._check_notifications()
            self._resources_to_successors_changed()

        QTimer.singleShot(1000, lambda: refresh(0))

    @Slot(str)
    def _handle_file_added(self, path):
        if same_path(os.path.dirname(path), self.data_dir):
            self._append_data_files_to_model(path)
            self._check_notifications()
            self._resources_to_successors_changed()

    @Slot(bool)
    def copy_to_project(self, _=False):
        """Copy selected file references to this Data Connection's data directory."""
        selected_indexes = self._properties_ui.treeView_dc_references.selectedIndexes()
        if not selected_indexes:
            self._logger.msg_warning.emit("No files to copy")
            return
        self._toolbox.undo_stack.push(
            MoveReferenceToData(self.name, [index.data() for index in selected_indexes], self._project)
        )

    def do_copy_to_project(self, paths):
        """Copies given files to item's data directory.

        Args:
            paths (Iterable of str): paths to copy
        """
        for path in paths:
            if not os.path.exists(path):
                self._logger.msg_error.emit(f"File <b>{path}</b> does not exist")
                continue
            filename = os.path.basename(path)
            self._logger.msg.emit(f"Copying file <b>{filename}</b> to Data Connection <b>{self.name}</b>")
            try:
                shutil.copy(path, self.data_dir)
            except OSError:
                self._logger.msg_error.emit("[OSError] Copying failed")

    def refresh_references(self):
        """Checks if missing file references have somehow come back to life."""
        selected_indexes = self._properties_ui.treeView_dc_references.selectedIndexes()
        if not selected_indexes:
            return
        for index in selected_indexes:
            item = self.reference_model.itemFromIndex(index)
            if self.reference_model.itemFromIndex(index.parent()) is self._db_ref_root:
                self.refresh_db_references(item)
            else:
                self.refresh_file_references(item)

    def refresh_file_references(self, item):
        file_path = item.data(Qt.ItemDataRole.DisplayRole)
        if item.data(_Role.MISSING) and os.path.exists(file_path):
            self._mark_as_found(item)
        else:
            return
        self.file_system_watcher.add_persistent_file_path(file_path)
        self._check_notifications()
        self._resources_to_successors_changed()

    def refresh_db_references(self, item):
        """Checks if the db reference is valid"""
        url = item.data(_Role.DB_URL_REFERENCE)
        self._database_validator.validate_url(
            url["dialect"],
            convert_to_sqlalchemy_url(url),
            self._log_database_reference_error,
            success_slot=self._revive_db_reference,
        )

    @Slot(object)
    def _revive_db_reference(self, url):
        """Colors the db reference back to black.

        Args:
            url (URL): SqlAlchemy URL
        """
        url_text = remove_credentials_from_url(str(url))
        for row in range(self._db_ref_root.rowCount()):
            item = self._db_ref_root.child(row)
            if url_text == item.text():
                self._mark_as_found(item)
                url_dict = item.data(_Role.DB_URL_REFERENCE)
                if url_dict["dialect"] == "sqlite":
                    self.file_system_watcher.add_persistent_file_path(url_dict["database"])
                break
        else:
            return
        self._check_notifications()
        self._resources_to_successors_changed()

    @Slot(QModelIndex)
    def open_reference(self, index):
        """Open reference in default program."""
        if not index:
            return
        if not index.isValid():
            logging.error("Index not valid")
            return
        parent_item = self.reference_model.itemFromIndex(index.parent())
        if parent_item is not self._file_ref_root:
            return
        reference = self.file_references[index.row()]
        url = "file:///" + reference
        res = open_url(url)
        if not res:
            self._logger.msg_error.emit(f"Failed to open reference:<b>{reference}</b>")

    @Slot(QModelIndex)
    def open_data_file(self, index):
        """Open data file in default program."""
        if not index:
            return
        if not index.isValid():
            logging.error("Index not valid")
            return
        data_file = index.data(_Role.DATA_FILE_PATH)
        url = "file:///" + data_file
        # noinspection PyTypeChecker, PyCallByClass, PyArgumentList
        res = open_url(url)
        if not res:
            self._logger.msg_error.emit(f"Opening file <b>{data_file}</b> failed")

    def make_new_file(self):
        """Create a new blank file to this Data Connections data directory."""
        msg = "File name"
        # noinspection PyCallByClass, PyTypeChecker, PyArgumentList
        answer = QInputDialog.getText(
            self._toolbox, "Create new file", msg, flags=Qt.WindowTitleHint | Qt.WindowCloseButtonHint
        )
        file_name = answer[0]
        if not file_name.strip():
            return
        # Check that file name has no invalid chars
        if any(True for x in file_name if x in INVALID_FILENAME_CHARS):
            msg = f"File name <b>{file_name}</b> contains invalid characters."
            self._logger.information_box.emit("Creating file failed", msg)
            return
        file_path = os.path.join(self.data_dir, file_name)
        if os.path.exists(file_path):
            msg = f"File <b>{file_name}</b> already exists."
            self._logger.information_box.emit("Creating file failed", msg)
            return
        try:
            with open(file_path, "w"):
                self._logger.msg.emit(f"File <b>{file_name}</b> created to Data Connection <b>{self.name}</b>")
        except OSError:
            msg = "Please check directory permissions."
            self._logger.information_box.emit("Creating file failed", msg)

    @Slot()
    def remove_files(self):
        """Remove selected files from data directory."""
        indexes = self._properties_ui.treeView_dc_data.selectedIndexes()
        if not indexes:  # Nothing selected
            self._logger.msg.emit("Please select files to remove")
            return
        file_list = [index.data() for index in indexes]
        files = "\n".join(file_list)
        msg = "The following files will be removed permanently from the project\n\n" f"{files}\n\n" "Are you sure?"
        title = f"Remove {len(file_list)} File(s)"
        message_box = QMessageBox(
            QMessageBox.Icon.Question,
            title,
            msg,
            QMessageBox.StandardButton.Ok | QMessageBox.StandardButton.Cancel,
            parent=self._toolbox,
        )
        message_box.button(QMessageBox.StandardButton.Ok).setText("Remove Files")
        answer = message_box.exec()
        if answer == QMessageBox.StandardButton.Cancel:
            return
        self.delete_files_from_project(file_list)

    def delete_files_from_project(self, file_names):
        """Deletes given files from item's data directory.

        Args:
            file_names (Iterable of str): files to delete
        """
        for filename in file_names:
            path_to_remove = os.path.join(self.data_dir, filename)
            try:
                os.remove(path_to_remove)
                self._logger.msg.emit(f"File <b>{path_to_remove}</b> removed")
            except OSError:
                self._logger.msg_error.emit(f"Removing file {path_to_remove} failed.\nCheck permissions.")

    def populate_reference_list(self, db_references):
        """List references in QTreeView.

        Args:
            db_references (list of dict): database URLs
        """
        self.reference_model.clear()
        self.reference_model.setHorizontalHeaderItem(0, QStandardItem("References"))  # Add header
        self._file_ref_root.removeRows(0, self._file_ref_root.rowCount())
        self.reference_model.appendRow(self._file_ref_root)
        self._db_ref_root.removeRows(0, self._db_ref_root.rowCount())
        self.reference_model.appendRow(self._db_ref_root)
        self._append_file_references_to_model(*self.file_references)
        self._append_db_references_to_model(*db_references)

    def _append_file_references_to_model(self, *paths):
        non_existent_paths = []
        for path in paths:
            item = QStandardItem(path)
            item.setFlags(~Qt.ItemIsEditable)
            if not os.path.exists(path):
                non_existent_paths.append(path)
                self._mark_as_missing(item)
            self._file_ref_root.appendRow(item)
        if non_existent_paths:
            msg = f"<b>{self.name}:</b> Could not find file references:"
            for path in non_existent_paths:
                msg += f"<br><b>{os.path.basename(path)}</b>"
            self._logger.msg_error.emit(msg)

    @staticmethod
    def _mark_as_missing(item):
        """Modifies given model item to appear as missing reference.

        Args:
            item (QStandardItem): item to modify
        """
        item.setData("The file is missing.", Qt.ItemDataRole.ToolTipRole)
        item.setData(_MISSING_ITEM_FOREGROUND, Qt.ItemDataRole.ForegroundRole)
        item.setData(True, _Role.MISSING)

    @staticmethod
    def _mark_as_found(item):
        """Modifies given model item to appear as existing reference.

        Args:
            item (QStandardItem): item to modify
        """
        item.setData(None, Qt.ItemDataRole.ToolTipRole)
        item.setData(None, Qt.ItemDataRole.ForegroundRole)
        item.setData(False, _Role.MISSING)

    def _append_db_references_to_model(self, *urls):
        """Appends given database URLs to the model.

        Args:
            *urls: dict-style URLs to add
        """
        for url in urls:
            item = QStandardItem(convert_url_to_safe_string(url))
            item.setData(url, _Role.DB_URL_REFERENCE)
            item.setFlags(~Qt.ItemIsEditable)
            self._db_ref_root.appendRow(item)

    def _watch_sqlite_file(self, *urls):
        """Adds sqlite files to file system watcher's watched paths.

        Args:
            *urls: dict-style URLs to watch
        """
        for url in urls:
            if url["dialect"] == "sqlite":
                path = url["database"]
                if os.path.exists(path):
                    self.file_system_watcher.add_persistent_file_path(path)

    def _unwatch_sqlite_file(self, *urls):
        """Removes sqlite files from file system watcher's watched paths.

        Args:
            *urls: dict-style URLs to watch

        Returns:
            list of str: list of removed paths
        """
        paths = []
        for url in urls:
            if url["dialect"] == "sqlite":
                path = url["database"]
                if os.path.exists(path):
                    paths.append(path)
        return self.file_system_watcher.remove_persistent_file_paths(paths)

    def populate_data_list(self):
        """List project internal data (files) in QTreeView."""
        self.data_model.clear()
        self.data_model.setHorizontalHeaderItem(0, QStandardItem("Data"))  # Add header
        self._append_data_files_to_model(*self.data_files())

    def _append_data_files_to_model(self, *paths):
        for path in paths:
            item = QStandardItem(os.path.basename(path))
            item.setFlags(~Qt.ItemIsEditable)
            icon = QFileIconProvider().icon(QFileInfo(path))
            item.setData(icon, Qt.ItemDataRole.DecorationRole)
            item.setData(path, _Role.DATA_FILE_PATH)
            self.data_model.appendRow(item)

    def resources_for_direct_successors(self):
        """see base class"""
        data_files = [os.path.join(self.data_dir, f) for f in self.data_files()]
        resources = scan_for_resources(
            self, self.file_references + data_files, list(self.db_reference_iter()), self._project.project_dir
        )
        return resources

    def _check_notifications(self):
        """Sets or clears the exclamation mark icon."""
        self.clear_notifications()
        if not self.file_references and not self.has_db_references() and not self.data_files():
            self.add_notification(
                "This Data Connection does not have any references or data. "
                "Add some in the Data Connection Properties panel."
            )
        missing_file_references = [ref for ref in self.file_references if not os.path.exists(ref)]
        if missing_file_references:
            self.add_notification("Cannot find some file references. Please, check that the files exist.")

    def item_dict(self):
        """Returns a dictionary corresponding to this item."""
        d = super().item_dict()
        d["file_references"] = [serialize_path(ref, self._project.project_dir) for ref in self.file_references]
        db_references = []
        db_credentials = {}
        for url in self.db_reference_iter():
            serialized_url = dict(url)
            username = serialized_url.pop("username")
            password = serialized_url.pop("password")
            if username:
                db_credentials[convert_url_to_safe_string(serialized_url)] = username, password
            if serialized_url["dialect"] == "sqlite":
                serialized_url["database"] = serialize_path(serialized_url["database"], self._project.project_dir)
            db_references.append(serialized_url)
        d["db_references"] = db_references
        d["db_credentials"] = db_credentials
        return d

    @staticmethod
    def item_dict_local_entries():
        """See base class."""
        return [("db_credentials",)]

    @staticmethod
    def from_dict(name, item_dict, toolbox, project):
        description, x, y = ProjectItem.parse_item_dict(item_dict)
        # FIXME: Do we want to convert references to file_references via upgrade?
        file_references = item_dict.get("file_references", list()) or item_dict.get("references", list())
        file_references = [deserialize_path(r, project.project_dir) for r in file_references]
        db_references = restore_database_references(
            item_dict.get("db_references", []), item_dict.get("db_credentials", {}), project.project_dir
        )
        return DataConnection(name, description, x, y, toolbox, project, file_references, db_references)

    def rename(self, new_name, rename_data_dir_message):
        """See base class."""
        old_data_dir = self.data_dir
        if not super().rename(new_name, rename_data_dir_message):
            return False
        self.file_system_watcher.remove_persistent_dir_path(old_data_dir)
        self.file_system_watcher.add_persistent_dir_path(self.data_dir)
        self.populate_data_list()
        return True

    def tear_down(self):
        """Tears down this item. Called by toolbox just before closing."""
        super().tear_down()
        self.file_system_watcher.tear_down()
        self._database_validator.wait_for_finish()

    def notify_destination(self, source_item):
        """See base class."""
        if source_item.item_type() == "Tool":
            self._logger.msg.emit(
                f"Link established. Tool <b>{source_item.name}</b> output files will be "
                f"passed as references to item <b>{self.name}</b> after execution."
            )
        elif source_item.item_type() in ["Data Store", "Importer"]:
            # Does this type of link do anything?
            self._logger.msg.emit("Link established")
        else:
            super().notify_destination(source_item)<|MERGE_RESOLUTION|>--- conflicted
+++ resolved
@@ -9,13 +9,8 @@
 # Public License for more details. You should have received a copy of the GNU Lesser General Public License along with
 # this program. If not, see <http://www.gnu.org/licenses/>.
 ######################################################################################################################
-<<<<<<< HEAD
+
 """Module for data connection class."""
-
-=======
-
-"""Module for data connection class."""
->>>>>>> a1b6b12e
 import os
 import shutil
 import logging
@@ -236,11 +231,7 @@
         self._database_validator.validate_url(
             url["dialect"], sa_url, self._log_database_reference_error, success_slot=None
         )
-<<<<<<< HEAD
-        self._toolbox.undo_stack.push(AddDCReferencesCommand(self, [], [url]))
-=======
         self._toolbox.undo_stack.push(AddDCReferencesCommand(self.name, [], [url], self._project))
->>>>>>> a1b6b12e
 
     def _has_db_reference(self, url):
         """Checks if given database URL exists already.
@@ -260,13 +251,8 @@
                 return True
         return False
 
-<<<<<<< HEAD
-    @Slot(str)
-    def _log_database_reference_error(self, error):
-=======
     @Slot(str, object)
     def _log_database_reference_error(self, error, url):
->>>>>>> a1b6b12e
         """Logs final database validation error messages.
 
         Args:
@@ -316,13 +302,9 @@
                 file_references.append(index.data(Qt.ItemDataRole.DisplayRole))
             elif parent == db_ref_root_index:
                 db_references.append(index.data(_Role.DB_URL_REFERENCE))
-<<<<<<< HEAD
-        self._toolbox.undo_stack.push(RemoveDCReferencesCommand(self, file_references, db_references))
-=======
         self._toolbox.undo_stack.push(
             RemoveDCReferencesCommand(self.name, file_references, db_references, self._project)
         )
->>>>>>> a1b6b12e
         self._logger.msg.emit("Selected references removed")
 
     def do_remove_references(self, file_refs, db_refs):
