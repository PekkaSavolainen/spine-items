######################################################################################################################
# Copyright (C) 2017-2022 Spine project consortium
# This file is part of Spine Items.
# Spine Items is free software: you can redistribute it and/or modify it under the terms of the GNU Lesser General
# Public License as published by the Free Software Foundation, either version 3 of the License, or (at your option)
# any later version. This program is distributed in the hope that it will be useful, but WITHOUT ANY WARRANTY;
# without even the implied warranty of MERCHANTABILITY or FITNESS FOR A PARTICULAR PURPOSE. See the GNU Lesser General
# Public License for more details. You should have received a copy of the GNU Lesser General Public License along with
# this program. If not, see <http://www.gnu.org/licenses/>.
######################################################################################################################
"""
Contains the :class:`MappingListModel` model.

"""
from PySide6.QtCore import QAbstractTableModel, QModelIndex, Qt, Signal
from spinedb_api.export_mapping.export_mapping import (
    ParameterDefaultValueIndexMapping,
    ParameterValueIndexMapping,
<<<<<<< HEAD
    DimensionMapping,
    DimensionHighlightingMapping,
=======
    RelationshipClassObjectClassMapping,
    RelationshipClassMapping,
>>>>>>> ea9748c5
)
from spinetoolbox.helpers import unique_name


class MappingsTableModel(QAbstractTableModel):
    """A table model that holds export mappings."""

    rename_requested = Signal(int, str)
    """Emitted when mapping's name should be changed."""
    mapping_enabled_state_change_requested = Signal(int)
    """Emitted when mapping's enabled state should be changed."""
    set_all_mappings_enabled_requested = Signal(bool)
    """Emitted when all mappings should be enabled/disabled."""
    write_order_about_to_change = Signal()
    """Emitted before changing the write order."""
    write_order_changed = Signal()
    """Emitted after the write order has changed."""

    MAPPING_SPECIFICATION_ROLE = Qt.ItemDataRole.UserRole + 1
    MAPPING_TYPE_ROLE = Qt.ItemDataRole.UserRole + 2
    MAPPING_ROOT_ROLE = Qt.ItemDataRole.UserRole + 3
    ALWAYS_EXPORT_HEADER_ROLE = Qt.ItemDataRole.UserRole + 4
    ENTITY_DIMENSIONS_ROLE = Qt.ItemDataRole.UserRole + 5
    USE_FIXED_TABLE_NAME_FLAG_ROLE = Qt.ItemDataRole.UserRole + 6
    FIXED_TABLE_NAME_ROLE = Qt.ItemDataRole.UserRole + 7
    PARAMETER_DIMENSIONS_ROLE = Qt.ItemDataRole.UserRole + 8
    GROUP_FN_ROLE = Qt.ItemDataRole.UserRole + 9
    HIGHLIGHT_DIMENSION_ROLE = Qt.ItemDataRole.UserRole + 10

    def __init__(self, mappings=None, parent=None):
        """
        Args:
            mappings (dict, optional): mapping from name to ``MappingSpecification``
            parent (QObject, optional): parent object
        """
        super().__init__(parent)
        if mappings is None:
            mappings = dict()
        self._names = list(mappings)
        self._mappings = mappings

    def columnCount(self, parent=QModelIndex()):
        return 2

    def extend(self, mapping_specification, name=""):
        """
        Appends a mapping to the table.

        Args:
            mapping_specification (MappingSpecification): specification to add
            name (str): mapping specification's name; if empty, the mapping is given a default name

        Returns:
            int: row index of the new mapping
        """
        position = len(self._names)
        self.beginInsertRows(QModelIndex(), position, position)
        if not name:
            name = unique_name("Mapping", self._names)
        elif name in self._names:
            name = unique_name(name, self._names)
        self._mappings[name] = mapping_specification
        self._names.append(name)
        self.endInsertRows()
        return position

    def data(self, index, role=Qt.ItemDataRole.DisplayRole):
        column = index.column()
        if column == 0:
            if role == Qt.ItemDataRole.CheckStateRole:
                spec = self._mappings[self._names[index.row()]]
                return Qt.CheckState.Checked if spec.enabled else Qt.CheckState.Unchecked
            if role in (Qt.ItemDataRole.DisplayRole, Qt.ItemDataRole.EditRole):
                return self._names[index.row()]
        if column == 1:
            if role in (Qt.ItemDataRole.DisplayRole, Qt.ItemDataRole.EditRole):
                order = str(index.row() + 1)
                if order.endswith(("11", "12", "13")):
                    return order + "th"
                if order.endswith("1"):
                    return order + "st"
                if order.endswith("2"):
                    return order + "nd"
                if order.endswith("3"):
                    return order + "rd"
                return order + "th"
            if role == Qt.TextAlignmentRole:
                return Qt.AlignCenter
        if role >= Qt.ItemDataRole.UserRole:
            spec = self._mappings[self._names[index.row()]]
            if role == self.MAPPING_SPECIFICATION_ROLE:
                return spec
            if role == self.MAPPING_TYPE_ROLE:
                return spec.type.value
            if role == self.MAPPING_ROOT_ROLE:
                return spec.root
            if role == self.ALWAYS_EXPORT_HEADER_ROLE:
                return spec.always_export_header
            if role == self.ENTITY_DIMENSIONS_ROLE:
                return _instance_occurrences(spec.root, DimensionMapping)
            if role == self.USE_FIXED_TABLE_NAME_FLAG_ROLE:
                return spec.use_fixed_table_name_flag
            if role == self.FIXED_TABLE_NAME_ROLE:
                return spec.root.value
            if role == self.PARAMETER_DIMENSIONS_ROLE:
                dimensions = _instance_occurrences(spec.root, ParameterValueIndexMapping)
                if dimensions == 0:
                    return _instance_occurrences(spec.root, ParameterDefaultValueIndexMapping)
                return dimensions
            if role == self.GROUP_FN_ROLE:
                return spec.group_fn
            if role == self.HIGHLIGHT_DIMENSION_ROLE:
                highlighting_mapping = next(
<<<<<<< HEAD
                    (m for m in spec.root.flatten() if isinstance(m, DimensionHighlightingMapping)), None
=======
                    (m for m in spec.root.flatten() if isinstance(m, RelationshipClassMapping)), None
>>>>>>> ea9748c5
                )
                if highlighting_mapping is None:
                    return None
                return highlighting_mapping.highlight_dimension
        return None

    def flags(self, index):
        if index.column() == 0:
            return super().flags(index) | Qt.ItemIsUserCheckable | Qt.ItemIsEditable
        return super().flags(index)

    def headerData(self, section, orientation, role=Qt.ItemDataRole.DisplayRole):
        if orientation == Qt.Orientation.Horizontal and role == Qt.ItemDataRole.DisplayRole:
            return ("Name", "Write order")[section]
        return None

    def mapping_specification(self, name):
        """
        Returns a mapping specification for given name.

        Args:
            name (str): mapping's name

        Returns:
            MappingSpecification: mapping specification
        """
        return self._mappings[name]

    def index_of(self, name):
        """
        Returns index for given mapping's name.

        Args:
            name (str): mapping's name

        Returns:
            QModelIndex: index
        """
        try:
            row = self._names.index(name)
        except ValueError:
            return QModelIndex()
        return self.index(row, 0)

    def reorder_writing(self, row, earlier):
        """Reorders writings.

        Args:
            row (int): row to reorder
            earlier (bool): True to write earlier, False to write later
        """
        moved = [self._names[row]]
        if earlier:
            before = self._names[: row - 1]
            after = [self._names[row - 1]] + self._names[row + 1 :]
        else:
            before = self._names[:row] + [self._names[row + 1]]
            after = self._names[row + 2 :]
        self.write_order_about_to_change.emit()
        self.beginRemoveRows(QModelIndex(), row, row)
        self._names = before + after
        self.endRemoveRows()
        insert_row = row - 1 if earlier else row + 1
        self.beginInsertRows(QModelIndex(), insert_row, insert_row)
        self._names = before + moved + after
        self.endInsertRows()
        reordered_mappings = {name: self._mappings[name] for name in self._names}
        self._mappings.clear()
        self._mappings.update(reordered_mappings)
        self.write_order_changed.emit()

    def rowCount(self, parent=QModelIndex()):
        return len(self._names)

    def setData(self, index, value, role=Qt.ItemDataRole.EditRole):
        column = index.column()
        if column == 0:
            if role == Qt.ItemDataRole.CheckStateRole:
                row = index.row()
                self.mapping_enabled_state_change_requested.emit(row)
                return True
            if role == Qt.ItemDataRole.EditRole:
                if not value or value in self._names:
                    return False
                self.rename_requested.emit(index.row(), value)
                return True
        if role > Qt.ItemDataRole.UserRole:
            name = self._names[index.row()]
            spec = self._mappings[name]
            if role == self.MAPPING_ROOT_ROLE:
                spec.root = value
                self.dataChanged.emit(index, index, [self.MAPPING_ROOT_ROLE])
            elif role == self.MAPPING_TYPE_ROLE:
                spec.type = value
                self.dataChanged.emit(index, index, [self.MAPPING_TYPE_ROLE])
            elif role == self.ALWAYS_EXPORT_HEADER_ROLE:
                spec.always_export_header = value
                self.dataChanged.emit(index, index, [self.ALWAYS_EXPORT_HEADER_ROLE])
            elif role == self.USE_FIXED_TABLE_NAME_FLAG_ROLE:
                spec.use_fixed_table_name_flag = value
                self.dataChanged.emit(index, index, [self.USE_FIXED_TABLE_NAME_FLAG_ROLE])
            elif role == self.FIXED_TABLE_NAME_ROLE:
                spec.root.value = value
                self.dataChanged.emit(index, index, [self.FIXED_TABLE_NAME_ROLE])
            elif role == self.GROUP_FN_ROLE:
                spec.group_fn = value
                self.dataChanged.emit(index, index, [self.GROUP_FN_ROLE])
            elif role == self.HIGHLIGHT_DIMENSION_ROLE:
                highlighting_mapping = next(
<<<<<<< HEAD
                    (m for m in spec.root.flatten() if isinstance(m, DimensionHighlightingMapping)), None
=======
                    (m for m in spec.root.flatten() if isinstance(m, RelationshipClassMapping)), None
>>>>>>> ea9748c5
                )
                if highlighting_mapping is None:
                    return False
                highlighting_mapping.highlight_dimension = value
                self.dataChanged.emit(index, index, [self.HIGHLIGHT_DIMENSION_ROLE])
            return True
        return False

    def insert_mapping(self, row, name, mapping_specification):
        """
        Adds a new mapping.

        Args:
            row (int): row index
            name (str): mapping's name
            mapping_specification (MappingSpecification): mapping specification
        """
        self.beginInsertRows(QModelIndex(), row, row)
        self._names.insert(row, name)
        self._mappings[name] = mapping_specification
        self.endInsertRows()

    def remove_mapping(self, name):
        """
        Deletes a mapping.

        Args:
            name (str): mapping's name
        """
        row = self._names.index(name)
        self.beginRemoveRows(QModelIndex(), row, row)
        name = self._names.pop(row)
        del self._mappings[name]
        self.endRemoveRows()

    def rename_mapping(self, row, new_name):
        """
        Renames an item.

        Args:
            row (int): row index
            new_name (str): item's new name
        """
        previous = self._names[row]
        self._names[row] = new_name
        self._mappings[new_name] = self._mappings.pop(previous)
        index = self.index(row, 1)
        self.dataChanged.emit(index, index, [Qt.ItemDataRole.DisplayRole])

    def set_mapping_enabled(self, row, enabled):
        """Enables or disables a mapping.

        Args:
            row (int): row index
            enabled (bool): True to enable mapping, False to disable
        """
        name = self._names[row]
        spec = self._mappings[name]
        spec.enabled = enabled
        index = self.index(row, 0)
        self.dataChanged.emit(index, index, [Qt.ItemDataRole.CheckStateRole])

    def set_all_enabled(self, enabled):
        """Enables/disables all mappings.

        Args:
            enabled (bool): True to enable, False to disable
        """
        first = None
        last = 0
        for i in range(len(self._names)):
            mapping = self._mappings[self._names[i]]
            if mapping.enabled != enabled:
                mapping.enabled = enabled
                if first is None:
                    first = i
                last = i
        if first is not None:
            top_left = self.index(first, 0)
            bottom_right = self.index(last, 0)
            self.dataChanged.emit(top_left, bottom_right, [Qt.ItemDataRole.CheckStateRole])

    def enable_mapping_rows(self, rows):
        """Enables mappings on given rows and disables the rest.

        Args:
            rows (set of int): row indexes to enable
        """
        first = None
        last = 0
        for row in range(len(self._names)):
            mapping = self._mappings[self._names[row]]
            enabled = row in rows
            if mapping.enabled != enabled:
                mapping.enabled = enabled
                if first is None:
                    first = row
                last = row
        if first is not None:
            top_left = self.index(first, 0)
            bottom_right = self.index(last, 0)
            self.dataChanged.emit(top_left, bottom_right, [Qt.ItemDataRole.CheckStateRole])

    def enabled_mapping_rows(self):
        """Returns enabled mapping rows.

        Return:
            set of int: enabled mapping row indexes.
        """
        rows = set()
        for row in range(len(self._names)):
            if self._mappings[self._names[row]].enabled:
                rows.add(row)
        return rows

    def reset(self, mappings):
        self.beginResetModel()
        self._names = list(mappings)
        self._mappings = mappings
        self.endResetModel()


def _has_mapping_instance(mapping, cls):
    """
    Checks if mapping or any child mappings is an instance of ``cls``.

    Args:
        mapping (Mapping): a mapping
        cls (Type): subclass of ``Mapping`` to check against

    Returns:
        bool: True if mapping or any child mappings is an instance of ``cls``, False otherwise
    """
    if isinstance(mapping, cls):
        return True
    if mapping.child is not None:
        return _has_mapping_instance(mapping.child, cls)
    return False


def _instance_occurrences(mapping, cls):
    """
    Counts occurrences of ``cls`` in mapping hierarchy.

    Args:
        mapping (Mapping): a mapping
        cls (Type): type to count

    Returns:
        int: number of instances of ``cls``
    """
    count = 0
    if isinstance(mapping, cls):
        count += 1
    if mapping.child is not None:
        count += _instance_occurrences(mapping.child, cls)
    return count<|MERGE_RESOLUTION|>--- conflicted
+++ resolved
@@ -16,13 +16,8 @@
 from spinedb_api.export_mapping.export_mapping import (
     ParameterDefaultValueIndexMapping,
     ParameterValueIndexMapping,
-<<<<<<< HEAD
     DimensionMapping,
-    DimensionHighlightingMapping,
-=======
-    RelationshipClassObjectClassMapping,
-    RelationshipClassMapping,
->>>>>>> ea9748c5
+    EntityClassMapping,
 )
 from spinetoolbox.helpers import unique_name
 
@@ -50,7 +45,7 @@
     FIXED_TABLE_NAME_ROLE = Qt.ItemDataRole.UserRole + 7
     PARAMETER_DIMENSIONS_ROLE = Qt.ItemDataRole.UserRole + 8
     GROUP_FN_ROLE = Qt.ItemDataRole.UserRole + 9
-    HIGHLIGHT_DIMENSION_ROLE = Qt.ItemDataRole.UserRole + 10
+    HIGHLIGHT_POSITION_ROLE = Qt.ItemDataRole.UserRole + 10
 
     def __init__(self, mappings=None, parent=None):
         """
@@ -134,17 +129,13 @@
                 return dimensions
             if role == self.GROUP_FN_ROLE:
                 return spec.group_fn
-            if role == self.HIGHLIGHT_DIMENSION_ROLE:
+            if role == self.HIGHLIGHT_POSITION_ROLE:
                 highlighting_mapping = next(
-<<<<<<< HEAD
-                    (m for m in spec.root.flatten() if isinstance(m, DimensionHighlightingMapping)), None
-=======
-                    (m for m in spec.root.flatten() if isinstance(m, RelationshipClassMapping)), None
->>>>>>> ea9748c5
+                    (m for m in spec.root.flatten() if isinstance(m, EntityClassMapping)), None
                 )
                 if highlighting_mapping is None:
                     return None
-                return highlighting_mapping.highlight_dimension
+                return highlighting_mapping.highlight_position
         return None
 
     def flags(self, index):
@@ -248,18 +239,14 @@
             elif role == self.GROUP_FN_ROLE:
                 spec.group_fn = value
                 self.dataChanged.emit(index, index, [self.GROUP_FN_ROLE])
-            elif role == self.HIGHLIGHT_DIMENSION_ROLE:
+            elif role == self.HIGHLIGHT_POSITION_ROLE:
                 highlighting_mapping = next(
-<<<<<<< HEAD
-                    (m for m in spec.root.flatten() if isinstance(m, DimensionHighlightingMapping)), None
-=======
-                    (m for m in spec.root.flatten() if isinstance(m, RelationshipClassMapping)), None
->>>>>>> ea9748c5
+                    (m for m in spec.root.flatten() if isinstance(m, EntityClassMapping)), None
                 )
                 if highlighting_mapping is None:
                     return False
-                highlighting_mapping.highlight_dimension = value
-                self.dataChanged.emit(index, index, [self.HIGHLIGHT_DIMENSION_ROLE])
+                highlighting_mapping.highlight_position = value
+                self.dataChanged.emit(index, index, [self.HIGHLIGHT_POSITION_ROLE])
             return True
         return False
 
