--- conflicted
+++ resolved
@@ -13,18 +13,14 @@
 ]
 requires-python = ">=3.8.1, <3.12"
 dependencies = [
-<<<<<<< HEAD
-    "pyside6 >= 6.5.0, != 6.5.3",
-=======
     "pyside6 >= 6.5.0, != 6.5.3, != 6.6.3",
->>>>>>> a1b6b12e
     "pyodbc >=4.0",
     # v1.4 does not pass tests
     "sqlalchemy >=1.3, <1.4",
     "pygments >=2.8",
     "numpy >=1.20.2",
-    "spinedb_api>=0.30.4",
-    "spine_engine>=0.23.2",
+    "spinedb_api>=0.30.0",
+    "spine_engine>=0.23.0",
     # "spinetoolbox >=0.6.18",
 ]
 
